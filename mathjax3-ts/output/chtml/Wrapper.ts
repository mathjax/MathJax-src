--- conflicted
+++ resolved
@@ -609,11 +609,7 @@
             let core = this.core();
             if (core && core.node !== this.node) {
                 if (core.canStretch(direction)) {
-<<<<<<< HEAD
-                    this.stretch = direction.substr(0,1);
-=======
                     this.stretch = direction;
->>>>>>> 79331a14
                 }
             }
         }
