--- conflicted
+++ resolved
@@ -221,12 +221,8 @@
             bbox.ic = child.bbox.ic;
             if (!this.noIC) bbox.w += bbox.ic;
         }
-<<<<<<< HEAD
-        if (this.node.attributes.get('symmetric') && this.stretch.dir !== DIRECTION.Horizontal) {
-=======
         if (this.node.attributes.get('symmetric') &&
             this.stretch.dir !== DIRECTION.Horizontal) {
->>>>>>> 8f315333
             const d = ((bbox.h + bbox.d) / 2 + this.font.params.axis_height) - bbox.h;
             bbox.h += d;
             bbox.d += d;
@@ -363,13 +359,9 @@
             //  Center on the math axis
             //
             const a = this.font.params.axis_height;
-<<<<<<< HEAD
-            if (hasWHD) h = 2 * Math.max(H - a, D + a);
-=======
             if (hasWHD) {
                 h = 2 * Math.max(H - a, D + a);
             }
->>>>>>> 8f315333
             d = h / 2 - a;
         } else if (hasWHD) {
             //
