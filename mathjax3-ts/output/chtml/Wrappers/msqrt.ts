/*************************************************************
 *
 *  Copyright (c) 2017 The MathJax Consortium
 *
 *  Licensed under the Apache License, Version 2.0 (the "License");
 *  you may not use this file except in compliance with the License.
 *  You may obtain a copy of the License at
 *
 *      http://www.apache.org/licenses/LICENSE-2.0
 *
 *  Unless required by applicable law or agreed to in writing, software
 *  distributed under the License is distributed on an "AS IS" BASIS,
 *  WITHOUT WARRANTIES OR CONDITIONS OF ANY KIND, either express or implied.
 *  See the License for the specific language governing permissions and
 *  limitations under the License.
 */

/**
 * @fileoverview  Implements the CHTMLMsqrt wrapper for the MmlMsqrt object
 *
 * @author dpvc@mathjax.org (Davide Cervone)
 */

import {CHTMLWrapper} from '../Wrapper.js';
import {CHTMLWrapperFactory} from '../WrapperFactory.js';
import {CHTMLmo} from './mo.js';
import {BBox} from '../BBox.js';
import {MmlMsqrt} from '../../../core/MmlTree/MmlNodes/msqrt.js';
import {MmlNode, AbstractMmlNode, TextNode, AttributeList} from '../../../core/MmlTree/MmlNode.js';
import {StyleList} from '../CssStyles.js';
import {DIRECTION} from '../FontData.js';

/*****************************************************************/
/*
 *  The CHTMLMsqrt wrapper for the Msqrt object
 */

export class CHTMLmsqrt extends CHTMLWrapper {
    public static kind = MmlMsqrt.prototype.kind;

    public static styles: StyleList = {
        'mjx-root': {
            display: 'inline-block',
            'white-space': 'nowrap'
        },
        'mjx-surd': {
            display: 'inline-block',
            'vertical-align': 'top'
        },
        'mjx-sqrt': {
            display: 'inline-block',
            'padding-top': '.07em'
        },
        'mjx-sqrt > mjx-box': {
            'border-top': '.07em solid'
        }
    };

    /*
     * @return{number}  The index of the base of the root in childNodes
     */
    get base() {
        return 0;
    }

    /*
     * @return{number}  The index of the surd in childNodes
     */
    get surd() {
        return 1;
    }

    /*
     * @return{number}  The index of the root in childNodes (or null if none)
     */
    get root(): number {
        return null;
    }

    /*
     * The requested height of the stretched surd character
     */
    protected surdH: number;

    /*
     * Add the surd character so we can display it later
     *
     * @override
     */
    constructor(factory: CHTMLWrapperFactory, node: MmlNode, parent: CHTMLWrapper = null) {
        super(factory, node, parent);
        const surd = this.createMo('\u221A');
        surd.canStretch(DIRECTION.Vertical);
        const {h, d} = this.childNodes[this.base].getBBox();
        const t = this.font.params.rule_thickness;
        const p = (this.node.attributes.get('displaystyle') ? this.font.params.x_height : t);
        this.surdH = h + d + 2 * t + p / 4;
        surd.getStretchedVariant([this.surdH - d, d], true);
    }

    /*
     * Create an mo wrapper with the given text,
     *   link it in, and give it the right defaults.
     *
     * @param{string} text  The text for the wrapped element
     * @return{CHTMLWrapper}  The wrapped MmlMo node
     */
    protected createMo(text: string) {
<<<<<<< HEAD
        const node = this.wrap(this.mmlNode('mo', {stretchy: true}, [this.mmlText(text)])) as CHTMLmo;
=======
        const mmlFactory = (this.node as AbstractMmlNode).factory;
        const textNode = (mmlFactory.create('text') as TextNode).setText(text);
        const mml = mmlFactory.create('mo', {stretchy: true}, [textNode]);
        const attributes = this.node.attributes;
        const display = attributes.get('display') as boolean;
        const scriptlevel = attributes.get('scriptlevel') as number;
        const defaults: AttributeList = {
            mathsize: ['math', attributes.get('mathsize')]
        };
        mml.setInheritedAttributes(defaults, display, scriptlevel, false);
        const node = this.wrap(mml) as CHTMLmo;
>>>>>>> 9057f6fd
        node.parent = this;
        this.childNodes.push(node);
        return node;
    }

    /*
     * @override
     */
    public toCHTML(parent: HTMLElement) {
        const surd = this.childNodes[this.surd];
        const base = this.childNodes[this.base];
        //
        //  Get the parameters for the spacing of the parts
        //
        const sbox = surd.getBBox();
        const bbox = base.getBBox();
        const [p, q] = this.getPQ(sbox);
        //
        //  Create the HTML structure for the root
        //
        const CHTML = this.standardCHTMLnode(parent);
        let SURD, BASE, ROOT, root;
        if (this.root != null) {
            ROOT = CHTML.appendChild(this.html('mjx-root'));
            root = this.childNodes[this.root];
        }
        const SQRT = CHTML.appendChild(this.html('mjx-sqrt', {}, [
            SURD = this.html('mjx-surd'),
            BASE = this.html('mjx-box', {style: {paddingTop: this.em(q)}})
        ]));
        //
        //  Add the child content
        //
        this.addRoot(ROOT, root, sbox);
        surd.toCHTML(SURD);
        base.toCHTML(BASE);
    }

    /*
     * Add root HTML (overridden in mroot)
     *
     * @param{HTMLElement} ROOT   The container for the root
     * @param{CHTMLWrapper} root  The wrapped MML root content
     * @param{BBox} sbox          The bounding box of the surd
     */
    protected addRoot(ROOT: HTMLElement, root: CHTMLWrapper, sbox: BBox) {
    }

    /*
     * @override
     */
    public computeBBox() {
<<<<<<< HEAD
        const box = BBox.empty();
=======
        const BBOX = this.bbox.empty();
>>>>>>> 9057f6fd
        const sbox = this.childNodes[this.surd].getBBox();
        const bbox = new BBox(this.childNodes[this.base].getBBox());
        const [p, q] = this.getPQ(sbox);
        const [x] = this.getRootDimens(sbox);
        const t = this.font.params.rule_thickness;
        const H = bbox.h + q + t;
<<<<<<< HEAD
        bbox.h += q + 2 * t;  // FIXME:  should take into account minimums for this.px() used above
        this.combineRootBBox(box, sbox);
        box.combine(sbox, x, H - sbox.h);
        box.combine(bbox, x + sbox.w, 0);
        box.clean();
        return box;
=======
        bbox.h = H + t;
        this.combineRootBBox(BBOX, sbox);
        BBOX.combine(sbox, x, H - sbox.h);
        BBOX.combine(bbox, x + sbox.w, 0);
        BBOX.clean();
        return BBOX;
>>>>>>> 9057f6fd
    }

    /*
     * Combine the bounding box of the root (overridden in mroot)
     *
     * @param{BBox} box   The bounding box so far
     * @param{BBox} sbox  The bounding box of the surd
     */
    protected combineRootBBox(box: BBox, sbox: BBox) {
    }

    /*
     * @param{BBox} sbox  The bounding box for the surd character
     * @return{number[]}  The p, q, and x values for the TeX layout computations
     */
    protected getPQ(sbox: BBox) {
        const t = this.font.params.rule_thickness;
        const p = (this.node.attributes.get('displaystyle') ? this.font.params.x_height : t);
        const q = (sbox.h + sbox.d > this.surdH ? ((sbox.h + sbox.d) - (this.surdH - t)) / 2 : t + p / 4);
        return [p, q];
    }

    /*
     * @param{BBox} sbox  The bounding box of the surd
     * @return{number[]}  The x offset of the surd, and the height, x offset, and scale of the root
     */
    protected getRootDimens(sbox: BBox) {
        return [0, 0, 0, 0];
    }

}<|MERGE_RESOLUTION|>--- conflicted
+++ resolved
@@ -106,9 +106,6 @@
      * @return{CHTMLWrapper}  The wrapped MmlMo node
      */
     protected createMo(text: string) {
-<<<<<<< HEAD
-        const node = this.wrap(this.mmlNode('mo', {stretchy: true}, [this.mmlText(text)])) as CHTMLmo;
-=======
         const mmlFactory = (this.node as AbstractMmlNode).factory;
         const textNode = (mmlFactory.create('text') as TextNode).setText(text);
         const mml = mmlFactory.create('mo', {stretchy: true}, [textNode]);
@@ -120,7 +117,6 @@
         };
         mml.setInheritedAttributes(defaults, display, scriptlevel, false);
         const node = this.wrap(mml) as CHTMLmo;
->>>>>>> 9057f6fd
         node.parent = this;
         this.childNodes.push(node);
         return node;
@@ -173,32 +169,19 @@
      * @override
      */
     public computeBBox() {
-<<<<<<< HEAD
-        const box = BBox.empty();
-=======
         const BBOX = this.bbox.empty();
->>>>>>> 9057f6fd
         const sbox = this.childNodes[this.surd].getBBox();
         const bbox = new BBox(this.childNodes[this.base].getBBox());
         const [p, q] = this.getPQ(sbox);
         const [x] = this.getRootDimens(sbox);
         const t = this.font.params.rule_thickness;
         const H = bbox.h + q + t;
-<<<<<<< HEAD
-        bbox.h += q + 2 * t;  // FIXME:  should take into account minimums for this.px() used above
-        this.combineRootBBox(box, sbox);
-        box.combine(sbox, x, H - sbox.h);
-        box.combine(bbox, x + sbox.w, 0);
-        box.clean();
-        return box;
-=======
         bbox.h = H + t;
         this.combineRootBBox(BBOX, sbox);
         BBOX.combine(sbox, x, H - sbox.h);
         BBOX.combine(bbox, x + sbox.w, 0);
         BBOX.clean();
         return BBOX;
->>>>>>> 9057f6fd
     }
 
     /*
