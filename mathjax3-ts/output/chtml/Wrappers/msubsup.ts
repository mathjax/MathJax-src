/*************************************************************
 *
 *  Copyright (c) 2017 The MathJax Consortium
 *
 *  Licensed under the Apache License, Version 2.0 (the "License");
 *  you may not use this file except in compliance with the License.
 *  You may obtain a copy of the License at
 *
 *      http://www.apache.org/licenses/LICENSE-2.0
 *
 *  Unless required by applicable law or agreed to in writing, software
 *  distributed under the License is distributed on an "AS IS" BASIS,
 *  WITHOUT WARRANTIES OR CONDITIONS OF ANY KIND, either express or implied.
 *  See the License for the specific language governing permissions and
 *  limitations under the License.
 */

/**
 * @fileoverview  Implements the CHTMLmsubsup wrapper for the MmlMsubsup object
 *                and the special cases CHTMLmsub and CHTMLmsup
 *
 * @author dpvc@mathjax.org (Davide Cervone)
 */

import {CHTMLWrapper} from '../Wrapper.js';
import {CHTMLscriptbase} from './scriptbase.js';
import {MmlMsubsup, MmlMsub, MmlMsup} from '../../../core/MmlTree/MmlNodes/msubsup.js';
import {MmlNode} from '../../../core/MmlTree/MmlNode.js';
import {BBox} from '../BBox.js';
import {StyleList} from '../CssStyles.js';

/*****************************************************************/
/*
 *  The CHTMLmsub wrapper for the MmlMsub object
 */

export class CHTMLmsub extends CHTMLscriptbase {
    public static kind = MmlMsub.prototype.kind;

    /*
     * @override
     */
    public get script() {
        return this.childNodes[(this.node as MmlMsub).sub];
    }

    /*
     * Get the shift for the subscript
     *
     * @override
     */
    protected getOffset(bbox: BBox, sbox: BBox) {
        return [0, -this.getV(bbox, sbox)];
    }

}

/*****************************************************************/
/*
 *  The CHTMLmsup wrapper for the MmlMsup object
 */

export class CHTMLmsup extends CHTMLscriptbase {
    public static kind = MmlMsup.prototype.kind;

    public static useIC: boolean = true;

    /*
     * @override
     */
    public get script() {
        return this.childNodes[(this.node as MmlMsup).sup];
    }

    /*
     * Get the shift for the superscript
     *
     * @override
     */
    public getOffset(bbox: BBox, sbox: BBox) {
        const x = (this.baseCore.bbox.ic ? .2 * this.baseCore.bbox.ic + .05 : 0);
        return [x, this.getU(bbox, sbox)];
    }

}

/*****************************************************************/
/*
 *  The CHTMLmsubsup wrapper for the MmlMsubsup object
 */

export class CHTMLmsubsup extends CHTMLscriptbase {
    public static kind = MmlMsubsup.prototype.kind;

    public static styles: StyleList = {
        'mjx-script': {
            display: 'inline-block',
            'padding-right': '.05em'   // scriptspace
        },
        'mjx-script > *': {
            display: 'block'
        }
    };

    public static noIC: boolean = true;

    /*
     *  Cached values for the script offsets and separation (so if they are
     *  computed in computeBBox(), they don't have to be recomputed for toCHTML())
     */
    protected UVQ: number[] = null;

    /*
     * @return{CHTMLWrapper}  The wrapper for the subscript
     */
    public get subChild() {
        return this.childNodes[(this.node as MmlMsubsup).sub];
    }

    /*
     * @return{CHTMLWrapper}  The wrapper for the superscript
     */
    public get supChild() {
        return this.childNodes[(this.node as MmlMsubsup).sup];
    }

    /*
     * @override
     */
    public toCHTML(parent: HTMLElement) {
        this.chtml = this.standardCHTMLnode(parent);
        const [u, v, q] = this.getUVQ(this.baseChild.getBBox(), this.subChild.getBBox(), this.supChild.getBBox());
        const style = {'vertical-align': this.em(v)};
        this.baseChild.toCHTML(this.chtml);
        const stack = this.chtml.appendChild(this.html('mjx-script', {style}));
        this.supChild.toCHTML(stack);
        stack.appendChild(this.html('mjx-spacer', {style: {'margin-top': this.em(q)}}));
<<<<<<< HEAD
        this.subChild.toCHTML(stack);
=======
        this.sub.toCHTML(stack);
        const corebox = this.baseCore.bbox;
        if (corebox.ic) {
            this.sup.chtml.style.marginLeft = this.em((1.2 * corebox.ic + .05) / this.sup.bbox.rscale);
        }
>>>>>>> efd937e3
    }

    /*
     * @override
     */
    public computeBBox(bbox: BBox) {
        const basebox = this.baseChild.getBBox();
        const subbox  = this.subChild.getBBox();
        const supbox  = this.supChild.getBBox();
        bbox.empty();
        bbox.append(basebox);
        const w = bbox.w;
        const [u, v, q] = this.getUVQ(basebox, subbox, supbox);
        bbox.combine(subbox, w, v);
        bbox.combine(supbox, w, u);
        bbox.w += this.font.params.scriptspace;
        bbox.clean();
    }

    /*
     * Get the shift for the scripts and their separation (TeXBook Appendix G 18adef)
     *
     * @param{BBox} basebox    The bounding box of the base
     * @param{BBox} subbox     The bounding box of the superscript
     * @param{BBox} supbox     The bounding box of the subscript
     * @return{number[]}       The vertical offsets for super and subscripts, and the space between them
     */
    protected getUVQ(basebox: BBox, subbox: BBox, supbox: BBox) {
        if (this.UVQ) return this.UVQ;
        const tex = this.font.params;
        const t = 3 * tex.rule_thickness;
        const subscriptshift = this.length2em(this.node.attributes.get('subscriptshift'), tex.sub2);
        const drop = (this.isCharBase() ? 0 : basebox.d + tex.sub_drop * subbox.rscale);
        //
        // u and v are the veritcal shifts of the scripts, initially set to minimum values and then adjusted
        //
        let [u, v] = [this.getU(basebox, supbox), Math.max(drop, subscriptshift)];
        //
        // q is the space currently between the super- and subscripts.
        // If it is less than 3 rule thicknesses,
        //   increase the subscript offset to make the space 3 rule thicknesses
        //   If the bottom of the superscript is below 4/5 of the x-height
        //     raise both the super- and subscripts by the difference
        //     (make the bottom of the superscript be at 4/5 the x-height, and the
        //      subscript 3 rule thickness below that).
        //
        let q = (u - supbox.d * supbox.rscale) - (subbox.h * subbox.rscale - v);
        if (q < t) {
            v += t - q;
            const p = (4/5) * tex.x_height - (u - supbox.d * supbox.rscale);
            if (p > 0) {
                u += p;
                v -= p;
            }
        }
        //
        // Make sure the shifts are at least the minimum amounts and
        // return the shifts and the space between the scripts
        //
        u = Math.max(this.length2em(this.node.attributes.get('superscriptshift'), u), u);
        v = Math.max(this.length2em(this.node.attributes.get('subscriptshift'), v), v);
        q = (u - supbox.d * supbox.rscale) - (subbox.h * subbox.rscale - v);
        this.UVQ = [u, -v, q];
        return this.UVQ;
    }

}<|MERGE_RESOLUTION|>--- conflicted
+++ resolved
@@ -135,15 +135,11 @@
         const stack = this.chtml.appendChild(this.html('mjx-script', {style}));
         this.supChild.toCHTML(stack);
         stack.appendChild(this.html('mjx-spacer', {style: {'margin-top': this.em(q)}}));
-<<<<<<< HEAD
         this.subChild.toCHTML(stack);
-=======
-        this.sub.toCHTML(stack);
         const corebox = this.baseCore.bbox;
         if (corebox.ic) {
-            this.sup.chtml.style.marginLeft = this.em((1.2 * corebox.ic + .05) / this.sup.bbox.rscale);
+            this.supChild.chtml.style.marginLeft = this.em((1.2 * corebox.ic + .05) / this.supChild.bbox.rscale);
         }
->>>>>>> efd937e3
     }
 
     /*
