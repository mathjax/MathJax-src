--- conflicted
+++ resolved
@@ -61,22 +61,11 @@
   }
 
   /**
-   * @override
-   */
-  public get linebreakContainer(): boolean {
-    return (this.texClass >= TEXCLASS.VCENTER);
-  }
-
-  /**
    * This element is not considered a MathML container
    * @override
    */
   public get notParent() {
-<<<<<<< HEAD
-    return (this.texClass < TEXCLASS.VCENTER);
-=======
     return true;
->>>>>>> c735be33
   }
 
   /**
