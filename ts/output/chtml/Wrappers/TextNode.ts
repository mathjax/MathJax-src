--- conflicted
+++ resolved
@@ -96,12 +96,8 @@
     public static styles: StyleList = {
       'mjx-c': {
         display: 'inline-block',
-<<<<<<< HEAD
-        width: 0
-=======
         width: 0,
         'text-align': 'right'
->>>>>>> c735be33
       },
       'mjx-utext': {
         display: 'inline-block',
@@ -122,13 +118,6 @@
       const bbox = this.getBBox();
       if (variant === '-explicitFont') {
         const {scale} = this.parent.getBBox();
-<<<<<<< HEAD
-        adaptor.append(parent, this.jax.unknownText(text, variant, this.getBBox().w, scale));
-      } else {
-        let utext = '';
-        const chars = this.remappedText(text, variant);
-        for (const n of chars) {
-=======
         adaptor.append(parent, this.jax.unknownText(text, variant, bbox.w, scale));
       } else {
         let utext = '';
@@ -137,18 +126,11 @@
         const m = chars.length;
         for (let i = 0; i < m; i++) {
           const n = chars[i];
->>>>>>> c735be33
           const data = (this.getVariantChar(variant, n) as ChtmlCharData)[3];
           if (data.unknown) {
             utext += String.fromCodePoint(n);
           } else {
             utext = this.addUtext(utext, variant, parent);
-<<<<<<< HEAD
-            const font = data.F || (data.f ? `${this.font.cssFontPrefix}-${data.f}` : '');
-            adaptor.append(parent, this.html('mjx-c', {class: this.char(n) + (font ? ' ' + font : '')}, [
-              this.text(data.c || String.fromCodePoint(n))
-            ]));
-=======
             const font = data.ff || (data.f ? `${this.font.cssFontPrefix}-${data.f}` : '');
             const node = adaptor.append(parent, this.html('mjx-c', {class: this.char(n) + (font ? ' ' + font : '')}, [
               this.text(data.c || String.fromCodePoint(n))
@@ -165,7 +147,6 @@
               //
               adaptor.setStyle(node as N, 'padding-top', H);
             }
->>>>>>> c735be33
             this.font.charUsage.add([variant, n]);
           }
         }
