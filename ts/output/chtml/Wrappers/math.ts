/*************************************************************
 *
 *  Copyright (c) 2017-2022 The MathJax Consortium
 *
 *  Licensed under the Apache License, Version 2.0 (the "License");
 *  you may not use this file except in compliance with the License.
 *  You may obtain a copy of the License at
 *
 *      http://www.apache.org/licenses/LICENSE-2.0
 *
 *  Unless required by applicable law or agreed to in writing, software
 *  distributed under the License is distributed on an "AS IS" BASIS,
 *  WITHOUT WARRANTIES OR CONDITIONS OF ANY KIND, either express or implied.
 *  See the License for the specific language governing permissions and
 *  limitations under the License.
 */

/**
 * @fileoverview  Implements the ChtmlMath wrapper for the MmlMath object
 *
 * @author dpvc@mathjax.org (Davide Cervone)
 */

import {CHTML} from '../../chtml.js';
import {ChtmlWrapper, ChtmlWrapperClass} from '../Wrapper.js';
import {ChtmlWrapperFactory} from '../WrapperFactory.js';
import {ChtmlCharOptions, ChtmlVariantData, ChtmlDelimiterData,
        ChtmlFontData, ChtmlFontDataClass} from '../FontData.js';
import {CommonMath, CommonMathClass, CommonMathMixin} from '../../common/Wrappers/math.js';
import {MmlNode} from '../../../core/MmlTree/MmlNode.js';
import {MmlMath} from '../../../core/MmlTree/MmlNodes/math.js';
import {StyleList} from '../../../util/StyleList.js';
import {BBox} from '../../../util/BBox.js';

/*****************************************************************/
/**
 * The ChtmlMath interface for the CHTML Math wrapper
 *
 * @template N  The HTMLElement node class
 * @template T  The Text node class
 * @template D  The Document class
 */
export interface ChtmlMathNTD<N, T, D> extends ChtmlWrapper<N, T, D>, CommonMath<
  N, T, D,
  CHTML<N, T, D>, ChtmlWrapper<N, T, D>, ChtmlWrapperFactory<N, T, D>, ChtmlWrapperClass<N, T, D>,
  ChtmlCharOptions, ChtmlVariantData, ChtmlDelimiterData, ChtmlFontData, ChtmlFontDataClass
> {}

/**
 * The ChtmlMathClass interface for the CHTML Math wrapper
 *
 * @template N  The HTMLElement node class
 * @template T  The Text node class
 * @template D  The Document class
 */
export interface ChtmlMathClass<N, T, D> extends ChtmlWrapperClass<N, T, D>, CommonMathClass<
  N, T, D,
  CHTML<N, T, D>, ChtmlWrapper<N, T, D>, ChtmlWrapperFactory<N, T, D>, ChtmlWrapperClass<N, T, D>,
  ChtmlCharOptions, ChtmlVariantData, ChtmlDelimiterData, ChtmlFontData, ChtmlFontDataClass
> {
  new(factory: ChtmlWrapperFactory<N, T, D>, node: MmlNode, parent?: ChtmlWrapper<N, T, D>): ChtmlMathNTD<N, T, D>;
}


/*****************************************************************/

/**
 * The ChtmlMath wrapper class for the MmlMath class
 */
export const ChtmlMath = (function <N, T, D>(): ChtmlMathClass<N, T, D> {

  const Base = CommonMathMixin<
      N, T, D,
      CHTML<N, T, D>, ChtmlWrapper<N, T, D>, ChtmlWrapperFactory<N, T, D>, ChtmlWrapperClass<N, T, D>,
      ChtmlCharOptions, ChtmlVariantData, ChtmlDelimiterData, ChtmlFontData, ChtmlFontDataClass,
      ChtmlMathClass<N, T, D>
    >(ChtmlWrapper);

  // Avoid message about base constructors not having the same type
  //   (they should both be ChtmlWrapper<N, T, D>, but are thought of as different by typescript)
  // @ts-ignore
  return class ChtmlMath extends Base implements ChtmlMathNTD<N, T, D> {

    /**
     * @override
     */
    public static kind = MmlMath.prototype.kind;

    /**
     * @override
     */
    public static styles: StyleList = {
      'mjx-math': {
        'line-height': 0,
        'text-align': 'left',
        'text-indent': 0,
        'font-style': 'normal',
        'font-weight': 'normal',
        'font-size': '100%',
        'font-size-adjust': 'none',
        'letter-spacing': 'normal',
        'word-wrap': 'normal',
        'word-spacing': 'normal',
        'direction': 'ltr',
        'padding': '1px 0'
      },
      'mjx-container[jax="CHTML"][display="true"]': {
        display: 'block',
        'text-align': 'center',
        'justify-content': 'center',
        margin: '1em 0'
      },
      'mjx-container[jax="CHTML"][display="true"][width="full"]': {
        display: 'flex'
      },
      'mjx-container[jax="CHTML"][display="true"] mjx-math': {
        padding: 0
      },
      'mjx-container[jax="CHTML"][justify="left"]': {
        'text-align': 'left',
        'justify-content': 'left'
      },
      'mjx-container[jax="CHTML"][justify="right"]': {
        'text-align': 'right',
        'justify-content': 'right'
      },
      //
      //  For inline breakpoints, use a space that is 1em width, make it breakable,
      //    and then set the letter-spacing to make the sace the proper size.
      //
      'mjx-container[jax="CHTML"] mjx-break::after': {
        content: '" "',
        'white-space': 'normal',
        'font-family': 'MJX-BRK'
      },
      'mjx-break[size="1"]': {
<<<<<<< HEAD
        'letter-spacing': (.111 - 1) + 'em'
      },
      'mjx-break[size="2"]': {
        'letter-spacing': (.167 - 1) + 'em'
      },
      'mjx-break[size="3"]': {
        'letter-spacing': (.222 - 1) + 'em'
      },
      'mjx-break[size="4"]': {
        'letter-spacing': (.278 - 1) + 'em'
      },
      'mjx-break[size="5"]': {
        'letter-spacing': (.333 - 1) + 'em'
=======
        'font-size': '11.1%'
      },
      'mjx-break[size="2"]': {
        'font-size': '16.7%'
      },
      'mjx-break[size="3"]': {
        'font-size': '22.2%'
      },
      'mjx-break[size="4"]': {
        'font-size': '27.8%'
      },
      'mjx-break[size="5"]': {
        'font-size': '33.3%'
>>>>>>> 51a169a0
      },
      'mjx-math[breakable]': {
        display: 'inline'
      }
    };

    /**
     *  Handle displayed equations (set min-width, and so on).
     */
    protected handleDisplay(parent: N) {
      const adaptor = this.adaptor;
      const [align, shift] = this.getAlignShift();
      if (align !== 'center') {
        adaptor.setAttribute(parent, 'justify', align);
      }
      if (this.bbox.pwidth === BBox.fullWidth) {
        adaptor.setAttribute(parent, 'width', 'full');
        if (this.jax.table) {
          let {L, w, R} = this.jax.table.getOuterBBox();
          if (align === 'right') {
            R = Math.max(R || -shift, -shift);
          } else if (align === 'left') {
            L = Math.max(L || shift, shift);
          } else if (align === 'center') {
            w += 2 * Math.abs(shift);
          }
          const W = this.em(Math.max(0, L + w + R));
          adaptor.setStyle(parent, 'min-width', W);
          adaptor.setStyle(this.jax.table.dom[0], 'min-width', W);
        }
      } else {
        this.setIndent(this.dom[0], align, shift);
      }
    }

    /**
     * Handle in-line expressions
     */
    protected handleInline(parent: N) {
      //
      // Transfer right margin to container (for things like $x\hskip -2em y$)
      //
      const adaptor = this.adaptor;
      const margin = adaptor.getStyle(this.dom[0], 'margin-right');
      if (margin) {
        adaptor.setStyle(this.dom[0], 'margin-right', '');
        adaptor.setStyle(parent, 'margin-right', margin);
        adaptor.setStyle(parent, 'width', '0');
      }
    }

    /***********************************************************/

    /**
     * @override
     */
    public toCHTML(parents: N[]) {
      super.toCHTML(parents);
      const adaptor = this.adaptor;
      const display = (this.node.attributes.get('display') === 'block');
      if (display) {
        adaptor.setAttribute(this.dom[0], 'display', 'true');
        adaptor.setAttribute(parents[0], 'display', 'true');
        this.handleDisplay(parents[0]);
      } else {
        this.handleInline(parents[0]);
      }
      adaptor.addClass(this.dom[0], `${this.font.cssFontPrefix}-N`);
    }

    /**
     * @override
     */
    public setChildPWidths(recompute: boolean, w: number = null, clear: boolean = true) {
      return (this.parent ? super.setChildPWidths(recompute, w, clear) : false);
    }

    /**
     * @override
     */
    protected handleAttributes() {
      super.handleAttributes();
      const adaptor = this.adaptor;
      if (this.node.getProperty('process-breaks')) {
        this.dom.forEach(dom => adaptor.setAttribute(dom, 'breakable', 'true'));
      }
    }

  };

})<any, any, any>();<|MERGE_RESOLUTION|>--- conflicted
+++ resolved
@@ -134,7 +134,6 @@
         'font-family': 'MJX-BRK'
       },
       'mjx-break[size="1"]': {
-<<<<<<< HEAD
         'letter-spacing': (.111 - 1) + 'em'
       },
       'mjx-break[size="2"]': {
@@ -148,21 +147,6 @@
       },
       'mjx-break[size="5"]': {
         'letter-spacing': (.333 - 1) + 'em'
-=======
-        'font-size': '11.1%'
-      },
-      'mjx-break[size="2"]': {
-        'font-size': '16.7%'
-      },
-      'mjx-break[size="3"]': {
-        'font-size': '22.2%'
-      },
-      'mjx-break[size="4"]': {
-        'font-size': '27.8%'
-      },
-      'mjx-break[size="5"]': {
-        'font-size': '33.3%'
->>>>>>> 51a169a0
       },
       'mjx-math[breakable]': {
         display: 'inline'
