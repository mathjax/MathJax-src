--- conflicted
+++ resolved
@@ -38,12 +38,8 @@
 export interface ChtmlCharOptions extends CharOptions {
   c?: string;                   // the content value (for css)
   f?: string;                   // the font postfix (for css)
-<<<<<<< HEAD
-  F?: string;                   // the full font css class (for extensions)
-=======
   ff?: string;                  // the full font css class (for extensions)
   cmb?: boolean;                // true if this is a combining character
->>>>>>> c735be33
 }
 
 /**
@@ -109,8 +105,6 @@
    * The default @font-face declarations with %%URL%% where the font path should go
    */
   protected static defaultFonts = {};
-<<<<<<< HEAD
-=======
 
   /**
    * The combining character ranges
@@ -118,7 +112,6 @@
   protected static combiningChars: [number, number][] = [
     [0x300, 0x36F] , [0x20D0, 0x20FF]
   ];
->>>>>>> c735be33
 
   /***********************************************************************/
 
@@ -165,14 +158,9 @@
   }
 
   /**
-<<<<<<< HEAD
-   * @param {string[]} fonts   The IDs for the fonts to add CSS for
-   * @param {string} root      The root URL for the fonts (can be set by extensions)
-=======
    * @param {StyleList} styles   The style object to add styles to
    * @param {string[]} fonts     The IDs for the fonts to add CSS for
    * @param {string} root        The root URL for the fonts (can be set by extensions)
->>>>>>> c735be33
    */
   public static addDynamicFontCss(styles: StyleList, fonts: string[], root: string) {
     const fontStyles: StyleList = {};
@@ -237,11 +225,7 @@
     for (const n of Object.keys(chars)) {
       const i = parseInt(n);
       if (!Array.isArray(chars[i])) continue;
-<<<<<<< HEAD
-      const options = ChtmlFontData.charOptions(chars, i);
-=======
       const options = CLASS.charOptions(chars, i);
->>>>>>> c735be33
       if (options.f === undefined) {
         options.f = letter;
       }
@@ -378,15 +362,6 @@
     const Hb = this.addDelimiterVPart(styles, c, 'beg', beg, begV, HDW);
     this.addDelimiterVPart(styles, c, 'ext', ext, extV, HDW);
     const He = this.addDelimiterVPart(styles, c, 'end', end, endV, HDW);
-<<<<<<< HEAD
-    const css: StyleData = {};
-    if (mid) {
-      const Hm = this.addDelimiterVPart(styles, c, 'mid', mid, midV, HDW);
-      css.height = '50%';
-      styles['mjx-stretchy-v' + c + ' > mjx-mid'] = {
-        'margin-top': this.em(-Hm / 2),
-        'margin-bottom': this.em(-Hm / 2)
-=======
     if (mid) {
       const Hm = this.addDelimiterVPart(styles, c, 'mid', mid, midV, HDW);
       const m = this.em(Hm / 2 - .03);
@@ -401,7 +376,6 @@
     } else if (He || Hb) {
       styles['mjx-stretchy-v' + c + ' > mjx-ext'] = {
         'border-width': `${this.em0(Hb - .03)} 0 ${this.em0(He - .03)}`
->>>>>>> c735be33
       };
     }
   }
@@ -420,14 +394,8 @@
     v: string, HDW: ChtmlCharData
   ): number {
     if (!n) return 0;
-<<<<<<< HEAD
-    const data = this.getChar(v, n);
-    const dw = (HDW[2] - data[2]) / 2;
-    const css: StyleData = {};
-=======
     const [h, d, w] = this.getChar(v, n);
     const css: StyleData = {width: this.em0(w)};
->>>>>>> c735be33
     if (part !== 'ext') {
       //
       // If the non-extender is wider than the assembly,
@@ -454,13 +422,8 @@
       css.transform = `translateY(${this.em(y)}) scaleY(500)`;
       css['transform-origin'] = `center ${this.em(.03 - y)}`;
     }
-<<<<<<< HEAD
-    styles['mjx-stretchy-v' + c + ' mjx-' + part + ' mjx-c'] = css;
-    return data[0] + data[1];
-=======
     styles[`mjx-stretchy-v${c} mjx-${part} mjx-c`] = css;
     return h + d;
->>>>>>> c735be33
   }
 
   /*******************************************************/
@@ -472,17 +435,6 @@
    * @param {ChtmlDelimiterData} data  The data for the delimiter whose CSS is to be added
    */
   protected addDelimiterHStyles(styles: StyleList, n: number, c: string, data: ChtmlDelimiterData) {
-<<<<<<< HEAD
-    const [beg, ext, end, mid] = data.stretch;
-    const [begV, extV, endV, midV] = this.getStretchVariants(n);
-    const HDW = data.HDW as ChtmlCharData;
-    this.addDelimiterHPart(styles, c, 'beg', beg, begV, HDW);
-    this.addDelimiterHPart(styles, c, 'ext', ext, extV, HDW);
-    this.addDelimiterHPart(styles, c, 'end', end, endV, HDW);
-    if (mid) {
-      this.addDelimiterHPart(styles, c, 'mid', mid, midV, HDW);
-      styles['mjx-stretchy-h' + c + ' > mjx-ext'] = {width: '50%'};
-=======
     const HDW = [...data.HDW] as ChtmlCharData;
     const [beg, ext, end, mid] = data.stretch;
     const [begV, extV, endV, midV] = this.getStretchVariants(n);
@@ -515,7 +467,6 @@
       styles[`mjx-stretchy-h${c} > mjx-ext`] = {
         'border-width': `0 ${this.em0(We - .03)} 0 ${this.em0(Wb - .03)}`
       }
->>>>>>> c735be33
     }
   }
 
@@ -528,12 +479,6 @@
    * @param {ChtmlCharData} HDW The height-depth-width data for the stretchy character
    */
   protected addDelimiterHPart(styles: StyleList, c: string, part: string, n: number, v: string, HDW: ChtmlCharData) {
-<<<<<<< HEAD
-    if (!n) return;
-    const w = this.getChar(v, n)[2];
-    const css: StyleData = {padding: this.padding(HDW as ChtmlCharData, 0, w - HDW[2])};
-    styles['mjx-stretchy-h' + c + ' mjx-' + part + ' mjx-c'] = css;
-=======
     if (!n) return 0;
     const [ , , w, options] = this.getChar(v, n);
     const css: StyleData = {
@@ -547,7 +492,6 @@
     this.checkCombiningChar(options, css);
     styles[`mjx-stretchy-h${c} mjx-${part} mjx-c`] = css;
     return w;
->>>>>>> c735be33
   }
 
   /*******************************************************/
@@ -561,11 +505,6 @@
   protected addCharStyles(styles: StyleList, vletter: string, n: number, data: ChtmlCharData) {
     const options = data[3] as ChtmlCharOptions;
     const letter = (options.f !== undefined ? options.f : vletter);
-<<<<<<< HEAD
-    const font = options.F || (letter ? `${this.cssFontPrefix}-${letter}` : '');
-    const selector = 'mjx-c' + this.charSelector(n) + (font ? '.' + font : '');
-    styles[selector] = {padding: this.padding(data, 0, options.ic || 0)};
-=======
     const font = options.ff || (letter ? `${this.cssFontPrefix}-${letter}` : '');
     const selector = 'mjx-c' + this.charSelector(n) + (font ? '.' + font : '');
     const padding = options.oc || options.ic || 0;
@@ -574,12 +513,9 @@
       styles[selector + '[noic]'] = {'padding-right': this.em(data[2])};
     }
     this.checkCombiningChar(options, styles[selector]);
->>>>>>> c735be33
-  }
-
-  /**
-<<<<<<< HEAD
-=======
+  }
+
+  /**
    * @param {ChtmlCharoptions} options   The character options
    * @param {StyleData} css              The style object to adjust
    */
@@ -601,7 +537,6 @@
   /***********************************************************************/
 
   /**
->>>>>>> c735be33
    * @param {number} n  The number of ems
    * @return {string}   The string representing the number with units of "em"
    */
@@ -622,13 +557,8 @@
    * @param {number} ic            The (optional) italic correction value
    * @return {string}              The padding string for the h, d, w.
    */
-<<<<<<< HEAD
-  public padding([h, d, w]: ChtmlCharData, dw: number = 0, ic: number = 0): string {
-    return [h, w + ic, d, dw].map(this.em0).join(' ');
-=======
   public padding([h, d, w]: ChtmlCharData, ic: number = 0): string {
     return [h, w + ic, d, 0].map(this.em0).join(' ');
->>>>>>> c735be33
   }
 
   /**
