/*************************************************************
 *
 *  Copyright (c) 2017-2022 The MathJax Consortium
 *
 *  Licensed under the Apache License, Version 2.0 (the "License");
 *  you may not use this file except in compliance with the License.
 *  You may obtain a copy of the License at
 *
 *      http://www.apache.org/licenses/LICENSE-2.0
 *
 *  Unless required by applicable law or agreed to in writing, software
 *  distributed under the License is distributed on an "AS IS" BASIS,
 *  WITHOUT WARRANTIES OR CONDITIONS OF ANY KIND, either express or implied.
 *  See the License for the specific language governing permissions and
 *  limitations under the License.
 */

/**
 * @fileoverview  Implements the ChtmlWrapper class
 *
 * @author dpvc@mathjax.org (Davide Cervone)
 */

import {OptionList} from '../../util/Options.js';
import {CommonWrapper, CommonWrapperClass, Constructor, StringMap, SPACE} from '../common/Wrapper.js';
import {CHTML} from '../chtml.js';
import {ChtmlWrapperFactory} from './WrapperFactory.js';
import {BBox} from '../../util/BBox.js';
import {ChtmlCharOptions, ChtmlVariantData, ChtmlDelimiterData,
        ChtmlFontData, ChtmlFontDataClass} from './FontData.js';

export {Constructor, StringMap} from '../common/Wrapper.js';

/*****************************************************************/

/**
 * Some standard sizes to use in predefind CSS properties
 */
export const FONTSIZE: StringMap = {
  '70.7%': 's',
  '70%': 's',
  '50%': 'ss',
  '60%': 'Tn',
  '85%': 'sm',
  '120%': 'lg',
  '144%': 'Lg',
  '173%': 'LG',
  '207%': 'hg',
  '249%': 'HG'
};

/*****************************************************************/

/**
 * Shorthand for making a ChtmlWrapper constructor
 */
export type ChtmlConstructor<N, T, D> = Constructor<ChtmlWrapper<N, T, D>>;

/*****************************************************************/
/**
 *  The type of the ChtmlWrapper class (used when creating the wrapper factory for this class)
 */
export interface ChtmlWrapperClass<N, T, D> extends CommonWrapperClass<
  //
  // The HTMLElement, TextNode, and Document classes (for the DOM implementation in use)
  //
  N, T, D,
  //
  // The Wrapper type and its Factory and Class (these need to know N, T, and D)
  //
  CHTML<N, T, D>, ChtmlWrapper<N, T, D>, ChtmlWrapperFactory<N, T, D>, ChtmlWrapperClass<N, T, D>,
  //
  // These are font-related objects that depend on the output jax; e,g. the character options
  //   for CHTML and SVG output differ (CHTML contains font information, while SVG has path data)
  //
  ChtmlCharOptions, ChtmlVariantData, ChtmlDelimiterData, ChtmlFontData, ChtmlFontDataClass
> {

  /**
   * If true, this causes a style for the node type to be generated automatically
   * that sets display:inline-block (as needed for the output for MmlNodes).
   */
  autoStyle: boolean;

}

/*****************************************************************/
/**
 *  The base ChtmlWrapper class
 *
 * @template N  The HTMLElement node class
 * @template T  The Text node class
 * @template D  The Document class
 */
export class ChtmlWrapper<N, T, D> extends
CommonWrapper<
  N, T, D,
  CHTML<N, T, D>, ChtmlWrapper<N, T, D>, ChtmlWrapperFactory<N, T, D>, ChtmlWrapperClass<N, T, D>,
  ChtmlCharOptions, ChtmlVariantData, ChtmlDelimiterData, ChtmlFontData, ChtmlFontDataClass
> {

  /**
   * @override
   */
  public static kind: string = 'unknown';

  /**
   * If true, this causes a style for the node type to be generated automatically
   * that sets display:inline-block (as needed for the output for MmlNodes).
   */
  public static autoStyle = true;

  /*******************************************************************/

  /**
   * Create the HTML for the wrapped node.
   *
   * @param {N[]} parents  The HTML nodes where the output is to be added
   */
  public toCHTML(parents: N[]) {
    if (this.toEmbellishedCHTML(parents)) return;
    this.addChildren(this.standardChtmlNodes(parents));
  }

  /**
   * Create the HTML for an embellished mo, if this is one.
   *
   * @param {N[]} parents  The HTML nodes where the output is to be added
   * @return {boolean}     True when embellished output is produced, false if not
   */
  public toEmbellishedCHTML(parents: N[]): boolean {
    if (parents.length <= 1 || !this.node.isEmbellished) return false;
    const adaptor = this.adaptor;
    parents.forEach(dom => adaptor.append(dom, this.html('mjx-linestrut')));
    const style = this.coreMO().embellishedBreakStyle;
    //
    // At the end of the first line or beginning of the second,
    //   either typeset the embellished op, or create a placeholder
    //   and keep track of the created DOM nodes.
    //
    const dom = [];
    for (const [parent, STYLE] of [[parents[0], 'before'], [parents[1], 'after']] as [N, string][]) {
      if (style !== STYLE) {
        this.toCHTML([parent]);
        dom.push(this.dom[0]);
        STYLE === 'after' && adaptor.removeAttribute(this.dom[0], 'space');
      } else {
        dom.push(this.createChtmlNodes([parent])[0]);
      }
    }
    this.dom = dom;
    return true;
  }

  /**
   * @param {N[]} parents  The HTML nodes where the children are to be added
   */
  public addChildren(parents: N[]) {
    for (const child of this.childNodes) {
      child.toCHTML(parents);
    }
  }

  /*******************************************************************/

  /**
   * Create the standard CHTML elements for the given wrapped node.
   *
   * @param {N[]} parents  The HTML elements in which the node is to be created
   * @returns {N[]}  The roots of the HTML tree for the wrapped node's output
   */
  protected standardChtmlNodes(parents: N[]): N[] {
    this.markUsed();
    const chtml = this.createChtmlNodes(parents);
    this.handleStyles();
    this.handleScale();
    this.handleBorders();
    this.handleColor();
    this.handleSpace();
    this.handleAttributes();
    this.handlePWidth();
    return chtml;
  }

  /**
   * Mark this class as having been typeset (so its styles will be output)
   */
  public markUsed() {
    this.jax.wrapperUsage.add(this.kind);
  }

  /**
   * @param {N[]} parents  The HTML elements in which the node is to be created
   * @returns {N[]}  The roots of the HTML tree for the wrapped node's output
   */
  protected createChtmlNodes(parents: N[]): N[] {
    this.dom = parents.map(_parent => this.html('mjx-' + this.node.kind));  // FIXME: add segment id
    parents = this.handleHref(parents);
    for (const i of parents.keys()) {
      this.adaptor.append(parents[i], this.dom[i]);
    }
    return this.dom;
  }

  /**
   * Add an anchor for hrefs and insert hot boxes into the DOM containers
   *
   * @param {N[]} parents   The HTML nodes in which the output is to be placed
   * @return {N[]}          The roots of the HTML tree for the node's output
   */
  protected handleHref(parents: N[]): N[] {
    const href = this.node.attributes.get('href');
    if (!href) return parents;
    return parents.map(parent => this.adaptor.append(parent, this.html('a', {href: href})) as N);
  }

  /**
   * Set the CSS styles for the chtml element
   */
  protected handleStyles() {
    if (!this.styles) return;
    const styles = this.styles.cssText;
    if (styles) {
      const adaptor = this.adaptor;
      this.dom.forEach(dom => adaptor.setAttribute(dom, 'style', styles));
      const family = this.styles.get('font-family');
      if (family) {
        this.dom.forEach(dom => adaptor.setStyle(dom, 'font-family', this.font.cssFamilyPrefix + ', ' + family));
      }
    }
  }

  /**
   * Set the (relative) scaling factor for the node
   */
  protected handleScale() {
    this.dom.forEach(dom => this.setScale(dom, this.bbox.rscale));
  }

  /**
   * @param {N} chtml  The HTML node to scale
   * @param {number} rscale      The relatie scale to apply
   * @return {N}       The HTML node (for chaining)
   */
  protected setScale(chtml: N, rscale: number): N {
    const scale = (Math.abs(rscale - 1) < .001 ? 1 : rscale);
    if (chtml && scale !== 1) {
      const size = this.percent(scale);
      if (FONTSIZE[size]) {
        this.adaptor.setAttribute(chtml, 'size', FONTSIZE[size]);
      } else {
        this.adaptor.setStyle(chtml, 'fontSize', size);
      }
    }
    return chtml;
  }

  /**
   * Add the proper spacing
   */
  protected handleSpace() {
    const adaptor = this.adaptor;
    const breakable = !!this.node.getProperty('breakable');
    const n = this.dom.length - 1;
    for (const data of [[this.getLineBBox(0).L, 'space',  'marginLeft', 0],
                        [this.getLineBBox(n).R, 'rspace', 'marginRight', n]]) {
      const [dimen, name, margin, i] = data as [number, string, string, number];
      if (dimen) {
        const space = this.em(dimen);
        if (breakable && name === 'space') {
          const node = adaptor.node('mjx-break', SPACE[space] ? {size: SPACE[space]} :
<<<<<<< HEAD
                                    {style: `letter-spacing: ${this.em(dimen - 1)}`});
=======
                                    {style: {'font-size': dimen.toFixed(1) + '%'}});
>>>>>>> 51a169a0
          adaptor.insert(node, this.dom[i]);
        } else {
          if (SPACE[space]) {
            adaptor.setAttribute(this.dom[i], name, SPACE[space]);
          } else {
            adaptor.setStyle(this.dom[i], margin, space);
          }
        }
      }
    }
  }

  /**
   * Remove sides for multiline rows
   */
  protected handleBorders() {
    const border = this.styleData?.border;
    const padding = this.styleData?.padding;
    const n = this.dom.length - 1;
    if (!border || !n) return;
    const adaptor = this.adaptor;
    for (const k of this.dom.keys()) {
      const dom = this.dom[k];
      if (k) {
        if (border.width[3]) {
          adaptor.setStyle(dom, 'border-left', ' none');
        }
        if (padding[3]) {
          adaptor.setStyle(dom, 'padding-left', '0');
        }
      }
      if (k !== n) {
        if (border.width[1]) {
          adaptor.setStyle(dom, 'border-right', 'none');
        }
        if (padding[1]) {
          adaptor.setStyle(dom, 'padding-right', '0');
        }
      }
    }
  }

  /**
   * Add the foreground and background colors
   * (Only look at explicit attributes, since inherited ones will
   *  be applied to a parent element, and we will inherit from that)
   */
  protected handleColor() {
    const adaptor = this.adaptor;
    const attributes = this.node.attributes;
    const color = (attributes.getExplicit('mathcolor') || attributes.getExplicit('color')) as string;
    const background = (attributes.getExplicit('mathbackground') ||
                        attributes.getExplicit('background') ||
                        this.styles?.get('background-color')) as string;
    if (color) {
      this.dom.forEach(dom => adaptor.setStyle(dom, 'color', color));
    }
    if (background) {
      this.dom.forEach(dom => adaptor.setStyle(dom, 'backgroundColor', background));
    }
  }

  /**
   * Copy RDFa, aria, and other tags from the MathML to the CHTML output nodes.
   * Don't copy those in the skipAttributes list, or anything that already exists
   * as a property of the node (e.g., no "onlick", etc.).  If a name in the
   * skipAttributes object is set to false, then the attribute WILL be copied.
   * Add the class to any other classes already in use.
   */
  protected handleAttributes() {
    const adaptor = this.adaptor;
    const attributes = this.node.attributes;
    const defaults = attributes.getAllDefaults();
    const skip = ChtmlWrapper.skipAttributes;
    for (const name of attributes.getExplicitNames()) {
      if (skip[name] === false || (!(name in defaults) && !skip[name] &&
                                   !adaptor.hasAttribute(this.dom[0], name))) {
        const value = attributes.getExplicit(name) as string;
        this.dom.forEach(dom => adaptor.setAttribute(dom, name, value));
      }
    }
    if (attributes.get('class')) {
      const names = (attributes.get('class') as string).trim().split(/ +/);
      for (const name of names) {
        this.dom.forEach(dom => adaptor.addClass(dom, name));
      }
    }
  }

  /**
   * Handle the attributes needed for percentage widths
   */
  protected handlePWidth() {
    if (this.bbox.pwidth) {
      const adaptor = this.adaptor;
      if (this.bbox.pwidth === BBox.fullWidth) {
        this.dom.forEach(dom => adaptor.setAttribute(dom, 'width', 'full'));
      } else {
        this.dom.forEach(dom => adaptor.setStyle(dom, 'width', this.bbox.pwidth));
      }
    }
  }

  /*******************************************************************/

  /**
   * @param {N} chtml       The HTML node whose indentation is to be adjusted
   * @param {string} align  The alignment for the node
   * @param {number} shift  The indent (positive or negative) for the node
   */
  protected setIndent(chtml: N, align: string, shift: number) {
    const adaptor = this.adaptor;
    if (align === 'center' || align === 'left') {
      const L = this.getBBox().L;
      adaptor.setStyle(chtml, 'margin-left', this.em(shift + L));
    }
    if (align === 'center' || align === 'right') {
      const R = this.getBBox().R;
      adaptor.setStyle(chtml, 'margin-right', this.em(-shift + R));
    }
  }

  /*******************************************************************/
  /**
   * For debugging
   */

  public drawBBox() {
    let {w, h, d, R}  = this.getOuterBBox();
    const box = this.html('mjx-box', {style: {
      opacity: .25, 'margin-left': this.em(-w - R)
    }}, [
      this.html('mjx-box', {style: {
        height: this.em(h),
        width: this.em(w),
        'background-color': 'red'
      }}),
      this.html('mjx-box', {style: {
        height: this.em(d),
        width: this.em(w),
        'margin-left': this.em(-w),
        'vertical-align': this.em(-d),
        'background-color': 'green'
      }})
    ] as N[]);
    const node = this.dom[0] || this.parent.dom[0];
    const size = this.adaptor.getAttribute(node, 'size');
    if (size) {
      this.adaptor.setAttribute(box, 'size', size);
    }
    const fontsize = this.adaptor.getStyle(node, 'fontSize');
    if (fontsize) {
      this.adaptor.setStyle(box, 'fontSize', fontsize);
    }
    this.adaptor.append(this.adaptor.parent(node), box);
    this.adaptor.setStyle(node, 'backgroundColor', '#FFEE00');
  }

  /*******************************************************************/
  /*
   * Easy access to some utility routines
   */

  /**
   * @param {string} type      The tag name of the HTML node to be created
   * @param {OptionList} def   The properties to set for the created node
   * @param {(N|T)[]} content  The child nodes for the created HTML node
   * @return {N}               The generated HTML tree
   */
  public html(type: string, def: OptionList = {}, content: (N | T)[] = []): N {
    return this.jax.html(type, def, content);
  }

  /**
   * @param {string} text  The text from which to create an HTML text node
   * @return {T}           The generated text node with the given text
   */
  public text(text: string): T {
    return this.jax.text(text);
  }

  /**
   * @param {number} n  A unicode code point to be converted to a character className reference.
   * @return {string}   The className for the character
   */
  protected char(n: number): string {
    return this.font.charSelector(n).substr(1);
  }

}<|MERGE_RESOLUTION|>--- conflicted
+++ resolved
@@ -269,11 +269,7 @@
         const space = this.em(dimen);
         if (breakable && name === 'space') {
           const node = adaptor.node('mjx-break', SPACE[space] ? {size: SPACE[space]} :
-<<<<<<< HEAD
                                     {style: `letter-spacing: ${this.em(dimen - 1)}`});
-=======
-                                    {style: {'font-size': dimen.toFixed(1) + '%'}});
->>>>>>> 51a169a0
           adaptor.insert(node, this.dom[i]);
         } else {
           if (SPACE[space]) {
