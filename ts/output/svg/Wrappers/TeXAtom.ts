/*************************************************************
 *
 *  Copyright (c) 2018-2022 The MathJax Consortium
 *
 *  Licensed under the Apache License, Version 2.0 (the "License");
 *  you may not use this file except in compliance with the License.
 *  You may obtain a copy of the License at
 *
 *      http://www.apache.org/licenses/LICENSE-2.0
 *
 *  Unless required by applicable law or agreed to in writing, software
 *  distributed under the License is distributed on an "AS IS" BASIS,
 *  WITHOUT WARRANTIES OR CONDITIONS OF ANY KIND, either express or implied.
 *  See the License for the specific language governing permissions and
 *  limitations under the License.
 */

/**
 * @fileoverview  Implements the SvgTeXAtom wrapper for the MmlTeXAtom object
 *
 * @author dpvc@mathjax.org (Davide Cervone)
 */

import {SVG} from '../../svg.js';
import {SvgWrapper, SvgWrapperClass} from '../Wrapper.js';
import {SvgWrapperFactory} from '../WrapperFactory.js';
import {SvgCharOptions, SvgVariantData, SvgDelimiterData, SvgFontData, SvgFontDataClass} from '../FontData.js';
import {CommonTeXAtom, CommonTeXAtomClass, CommonTeXAtomMixin} from '../../common/Wrappers/TeXAtom.js';
import {TeXAtom} from '../../../core/MmlTree/MmlNodes/TeXAtom.js';
import {MmlNode, TEXCLASSNAMES} from '../../../core/MmlTree/MmlNode.js';

/*****************************************************************/
/**
 * The SvgTeXAtom interface for the SVG TeXAtom wrapper
 *
 * @template N  The HTMLElement node class
 * @template T  The Text node class
 * @template D  The Document class
 */
export interface SvgTeXAtomNTD<N, T, D> extends SvgWrapper<N, T, D>, CommonTeXAtom<
  N, T, D,
  SVG<N, T, D>, SvgWrapper<N, T, D>, SvgWrapperFactory<N, T, D>, SvgWrapperClass<N, T, D>,
  SvgCharOptions, SvgVariantData, SvgDelimiterData, SvgFontData, SvgFontDataClass
> {}

/**
 * The SvgTeXAtomClass interface for the SVG TeXAtom wrapper
 *
 * @template N  The HTMLElement node class
 * @template T  The Text node class
 * @template D  The Document class
 */
export interface SvgTeXAtomClass<N, T, D> extends SvgWrapperClass<N, T, D>, CommonTeXAtomClass<
  N, T, D,
  SVG<N, T, D>, SvgWrapper<N, T, D>, SvgWrapperFactory<N, T, D>, SvgWrapperClass<N, T, D>,
  SvgCharOptions, SvgVariantData, SvgDelimiterData, SvgFontData, SvgFontDataClass
> {
  new(factory: SvgWrapperFactory<N, T, D>, node: MmlNode, parent?: SvgWrapper<N, T, D>): SvgTeXAtomNTD<N, T, D>;
}


/*****************************************************************/

/**
 * The SvgTeXAtom wrapper for the MmlTeXAtom class
 */
export const SvgTeXAtom = (function <N, T, D>(): SvgTeXAtomClass<N, T, D> {

  const Base = CommonTeXAtomMixin<
      N, T, D,
      SVG<N, T, D>, SvgWrapper<N, T, D>, SvgWrapperFactory<N, T, D>, SvgWrapperClass<N, T, D>,
      SvgCharOptions, SvgVariantData, SvgDelimiterData, SvgFontData, SvgFontDataClass,
      SvgTeXAtomClass<N, T, D>
    >(SvgWrapper);

  // Avoid message about base constructors not having the same type
  //   (they should both be SvgWrapper<N, T, D>, but are thought of as different by typescript)
  // @ts-ignore
  return class SvgTeXAtom extends Base implements SvgTeXAtomNTD<N, T, D> {

    /**
     * @override
     */
    public static kind = TeXAtom.prototype.kind;

    /**
     * @override
     */
    public toSVG(parents: N[]) {
      super.toSVG(parents);
      this.adaptor.setAttribute(this.dom[0], 'data-mjx-texclass', TEXCLASSNAMES[this.node.texClass]);
<<<<<<< HEAD
      //
      // Place VCENTER and VBOX atoms vertically
      //
      if (this.dh) {
        const translate = 'translate(0 ' + this.fixed(this.dh) + ')';
        this.dom.forEach(node => this.adaptor.setAttribute(node, 'transform', translate));
        return;
      }
=======
>>>>>>> c735be33
    }

  } as any as SvgTeXAtomClass<N, T, D>;

})<any, any, any>();<|MERGE_RESOLUTION|>--- conflicted
+++ resolved
@@ -89,17 +89,6 @@
     public toSVG(parents: N[]) {
       super.toSVG(parents);
       this.adaptor.setAttribute(this.dom[0], 'data-mjx-texclass', TEXCLASSNAMES[this.node.texClass]);
-<<<<<<< HEAD
-      //
-      // Place VCENTER and VBOX atoms vertically
-      //
-      if (this.dh) {
-        const translate = 'translate(0 ' + this.fixed(this.dh) + ')';
-        this.dom.forEach(node => this.adaptor.setAttribute(node, 'transform', translate));
-        return;
-      }
-=======
->>>>>>> c735be33
     }
 
   } as any as SvgTeXAtomClass<N, T, D>;
