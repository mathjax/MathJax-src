/*************************************************************
 *
 *  Copyright (c) 2018-2022 The MathJax Consortium
 *
 *  Licensed under the Apache License, Version 2.0 (the "License");
 *  you may not use this file except in compliance with the License.
 *  You may obtain a copy of the License at
 *
 *      http://www.apache.org/licenses/LICENSE-2.0
 *
 *  Unless required by applicable law or agreed to in writing, software
 *  distributed under the License is distributed on an "AS IS" BASIS,
 *  WITHOUT WARRANTIES OR CONDITIONS OF ANY KIND, either express or implied.
 *  See the License for the specific language governing permissions and
 *  limitations under the License.
 */

/**
 * @fileoverview  Implements the SvgMath wrapper for the MmlMath object
 *
 * @author dpvc@mathjax.org (Davide Cervone)
 */

import {SVG} from '../../svg.js';
import {SvgWrapper, SvgWrapperClass} from '../Wrapper.js';
import {SvgWrapperFactory} from '../WrapperFactory.js';
import {SvgCharOptions, SvgVariantData, SvgDelimiterData, SvgFontData, SvgFontDataClass} from '../FontData.js';
import {CommonMath, CommonMathClass, CommonMathMixin} from '../../common/Wrappers/math.js';
import {MmlNode} from '../../../core/MmlTree/MmlNode.js';
import {MmlMath} from '../../../core/MmlTree/MmlNodes/math.js';
import {StyleList} from '../../../util/StyleList.js';
import {BBox} from '../../../util/BBox.js';
import {ZeroFontDataUrl} from './zero.js';

/*****************************************************************/
/**
 * The Svgmath interface for the SVG math wrapper
 *
 * @template N  The HTMLElement node class
 * @template T  The Text node class
 * @template D  The Document class
 */
export interface SvgMathNTD<N, T, D> extends SvgWrapper<N, T, D>, CommonMath<
  N, T, D,
  SVG<N, T, D>, SvgWrapper<N, T, D>, SvgWrapperFactory<N, T, D>, SvgWrapperClass<N, T, D>,
  SvgCharOptions, SvgVariantData, SvgDelimiterData, SvgFontData, SvgFontDataClass
> {}

/**
 * The SvgmathClass interface for the SVG math wrapper
 *
 * @template N  The HTMLElement node class
 * @template T  The Text node class
 * @template D  The Document class
 */
export interface SvgMathClass<N, T, D> extends SvgWrapperClass<N, T, D>, CommonMathClass<
  N, T, D,
  SVG<N, T, D>, SvgWrapper<N, T, D>, SvgWrapperFactory<N, T, D>, SvgWrapperClass<N, T, D>,
  SvgCharOptions, SvgVariantData, SvgDelimiterData, SvgFontData, SvgFontDataClass
> {
  new(factory: SvgWrapperFactory<N, T, D>, node: MmlNode, parent?: SvgWrapper<N, T, D>): SvgMathNTD<N, T, D>;
}


/*****************************************************************/

/**
 * The SvgMath wrapper for the MmlMath class
 */
export const SvgMath = (function <N, T, D>(): SvgMathClass<N, T, D> {

  const Base = CommonMathMixin<
      N, T, D,
      SVG<N, T, D>, SvgWrapper<N, T, D>, SvgWrapperFactory<N, T, D>, SvgWrapperClass<N, T, D>,
      SvgCharOptions, SvgVariantData, SvgDelimiterData, SvgFontData, SvgFontDataClass,
      SvgMathClass<N, T, D>
    >(SvgWrapper);

  // Avoid message about base constructors not having the same type
  //   (they should both be SvgWrapper<N, T, D>, but are thought of as different by typescript)
  // @ts-ignore
  return class SvgMath extends Base implements SvgMathNTD<N, T, D> {

    /**
     * @override
     */
    public static kind = MmlMath.prototype.kind;

    /**
     * @overreide
     */
    public static styles: StyleList = {
      'mjx-container[jax="SVG"][display="true"]': {
        display: 'block',
        'text-align': 'center',
        'justify-content': 'center',
        margin: '1em 0'
      },
      'mjx-container[jax="SVG"][display="true"][width="full"]': {
        display: 'flex'
      },
      'mjx-container[jax="SVG"][justify="left"]': {
        'text-align': 'left',
        'justify-content': 'left'
      },
      'mjx-container[jax="SVG"][justify="right"]': {
        'text-align': 'right',
        'justify-content': 'right'
      },
      //
<<<<<<< HEAD
      //  For inline breakpoints, use a scaled space and make it breakable
      //    (The space is .25em, so make everything 4 times the usual.
      //     This will need to be adjusted when we do other fonts: we will
      //     need one where the space is 1em)
      //
      'mjx-break::after': {
        content: '" "',
        'white-space': 'normal',
      },
      'mjx-break': {
        'font-family': 'MJX-ZERO'
      },
      'mjx-break[size="1"]': {
        'font-size': '11.1%'
      },
      'mjx-break[size="2"]': {
        'font-size': '16.7%'
      },
      'mjx-break[size="3"]': {
        'font-size': '22.2%'
      },
      'mjx-break[size="4"]': {
        'font-size': '27.8%'
      },
      'mjx-break[size="5"]': {
        'font-size': '33.3%'
      },
      'mjx-break[newline]::after': {
        display: 'block'
      },
      '@font-face /* zero */': {
        'font-family': 'MJX-ZERO',
        'src': [
          'url(data:application/x-font-woff;charset=utf-8;base64,',
          'T1RUTwAJAIAAAwAQQ0ZGIGnFMZkAAARQAAAAlE9TLzJpUWOBAAABAAAAAGBjbWFwAAwAUwAABAQAAAAs',
          'aGVhZCFRvpAAAACcAAAANmhoZWEC8AD9AAAA1AAAACRobXR4A+gAAAAABOQAAAAIbWF4cAACUAAAAAD4',
          'AAAABm5hbWVNb8+2AAABYAAAAqNwb3N0AAMAAAAABDAAAAAgAAEAAAABAABVWOu4Xw889QADA+gAAAAA',
          '3ym+2AAAAADfKb7YAAAAAAPoAAAAAAADAAIAAAAAAAAAAQAAAu79EgAAA+gAAAAAAAAAAQAAAAAAAAAA',
          'AAAAAAAAAAIAAFAAAAIAAAADA+gB9AAFAAACigK7AAAAjAKKArsAAAHfADEBAgAAAAAAAAAAAAAAAAAA',
          'AAEAAAAAAAAAAAAAAABYWFhYAEAAIAAgAu79EgAAAu4C7gAAAAEAAAAAAXcAAAAgACAAAAAAACIBngAB',
          'AAAAAAAAAAEAQQABAAAAAAABAAsAAAABAAAAAAACAAcAIQABAAAAAAADABUAxgABAAAAAAAEABMANgAB',
          'AAAAAAAFAAsApQABAAAAAAAGABIAbwABAAAAAAAHAAEAQQABAAAAAAAIAAEAQQABAAAAAAAJAAEAQQAB',
          'AAAAAAAKAAEAQQABAAAAAAALAAEAQQABAAAAAAAMAAEAQQABAAAAAAANAAEAQQABAAAAAAAOAAEAQQAB',
          'AAAAAAAQAAsAAAABAAAAAAARAAcAIQADAAEECQAAAAIAXwADAAEECQABABYACwADAAEECQACAA4AKAAD',
          'AAEECQADACoA2wADAAEECQAEACYASQADAAEECQAFABYAsAADAAEECQAGACQAgQADAAEECQAHAAIAXwAD',
          'AAEECQAIAAIAXwADAAEECQAJAAIAXwADAAEECQAKAAIAXwADAAEECQALAAIAXwADAAEECQAMAAIAXwAD',
          'AAEECQANAAIAXwADAAEECQAOAAIAXwADAAEECQAQABYACwADAAEECQARAA4AKG1qeC1sbS16ZXJvAG0A',
          'agB4AC0AbABtAC0AegBlAHIAb1JlZ3VsYXIAUgBlAGcAdQBsAGEAcm1qeC1sbS16ZXJvIFJlZ3VsYXIA',
          'bQBqAHgALQBsAG0ALQB6AGUAcgBvACAAUgBlAGcAdQBsAGEAcm1qeC1sbS16ZXJvUmVndWxhcgBtAGoA',
          'eAAtAGwAbQAtAHoAZQByAG8AUgBlAGcAdQBsAGEAclZlcnNpb24gMC4xAFYAZQByAHMAaQBvAG4AIAAw',
          'AC4AMSA6bWp4LWxtLXplcm8gUmVndWxhcgAgADoAbQBqAHgALQBsAG0ALQB6AGUAcgBvACAAUgBlAGcA',
          'dQBsAGEAcgAAAAABAAMAAQAAAAwABAAgAAAABAAEAAEAAAAg//8AAAAg////4QABAAAAAAADAAAAAAAA',
          'AAAAAAAAAAAAAAAAAAAAAAAAAAAAAAAAAQAEAQABAQETbWp4LWxtLXplcm9SZWd1bGFyAAEBASf4GwD4',
          'HAL4HQP4HgSLi/mC+nwFHQAAAIYPHQAAAIkRix0AAACUEgAFAQEMHyoxNlZlcnNpb24gMC4xbWp4LWxt',
          'LXplcm8gUmVndWxhcm1qeC1sbS16ZXJvUmVndWxhcnNwYWNlAAAAAYsAAgEBAwaLDvp8DgAAAAAD6AAA',
          ') format("woff")'
        ].join('')
=======
      //  For inline breakpoints, use a space that is 1em width, make it breakable,
      //    and then set the letter-spacing to make the sace the proper size.
      //
      'mjx-container[jax="SVG"] mjx-break::after': {
        content: '" "',
        'white-space': 'normal',
        'line-height': '0',
        'font-family': 'MJX-ZERO'
      },
      'mjx-break[size="0"]': {
        'letter-spacing': (.001 - 1) + 'em'
      },
      'mjx-break[size="1"]': {
        'letter-spacing': (.111 - 1) + 'em'
      },
      'mjx-break[size="2"]': {
        'letter-spacing': (.167 - 1) + 'em'
      },
      'mjx-break[size="3"]': {
        'letter-spacing': (.222 - 1) + 'em'
      },
      'mjx-break[size="4"]': {
        'letter-spacing': (.278 - 1) + 'em'
      },
      'mjx-break[size="5"]': {
        'letter-spacing': (.333 - 1) + 'em'
      },
      'mjx-container[jax="SVG"] mjx-break[newline]::before': {
        'white-space': 'pre',
        content: '"\\A"'
      },
      'mjx-break[newline] + svg[width="0.054ex"]': {
        'margin-right': '-1px'
      },
      'mjx-break[prebreak]': {
        'letter-spacing': '-.999em'
      },
      '@font-face /* zero */': {
        'font-family': 'MJX-ZERO',
        'src': ZeroFontDataUrl
>>>>>>> c735be33
      }
    };

    /************************************************************/

    /**
     * Set the justification, and get the minwidth and shift needed
     * for the displayed equation.
     */
    protected handleDisplay() {
      const [align, shift] = this.getAlignShift();
      if (align !== 'center') {
        this.adaptor.setAttribute(this.jax.container, 'justify', align);
      }
      if (this.bbox.pwidth === BBox.fullWidth) {
        this.adaptor.setAttribute(this.jax.container, 'width', 'full');
        if (this.jax.table) {
          let {L, w, R} = this.jax.table.getOuterBBox();
          if (align === 'right') {
            R = Math.max(R || -shift, -shift);
          } else if (align === 'left') {
            L = Math.max(L || shift, shift);
          } else if (align === 'center') {
            w += 2 * Math.abs(shift);
          }
          this.jax.minwidth = Math.max(0, L + w + R);
        }
      } else {
        this.jax.shift = shift;
      }
    }

    /**
     * Handle adding speech to the top-level node, if any.
     */
    protected handleSpeech() {
      const adaptor = this.adaptor;
      const attributes = this.node.attributes;
      const speech = (attributes.get('aria-label') || attributes.get('data-semantic-speech')) as string;
      if (speech) {
        const id = this.getTitleID();
        const label = this.svg('title', {id}, [this.text(speech)]);
        adaptor.insert(label, adaptor.firstChild(this.dom[0]));
        adaptor.setAttribute(this.dom[0], 'aria-labeledby', id);
        adaptor.removeAttribute(this.dom[0], 'aria-label');
        for (const child of this.childNodes[0].childNodes) {
          child.dom.forEach(node => adaptor.setAttribute(node, 'aria-hidden', 'true'));
        }
      }
    }

    /**
     * @return {string}  A unique ID to use for aria-labeledby title elements
     */
    protected getTitleID(): string {
      return 'mjx-svg-title-' + String(this.jax.options.titleID++);
    }

    /************************************************************/

    /**
     * @override
     */
    public toSVG(parents: N[]) {
      super.toSVG(parents);
      const adaptor = this.adaptor;
      const display = (this.node.attributes.get('display') === 'block');
      if (display) {
        adaptor.setAttribute(this.jax.container, 'display', 'true');
        this.handleDisplay();
      }
      if (this.jax.document.options.internalSpeechTitles) {
        this.handleSpeech();
      }
    }

    /**
     * @override
     */
    public setChildPWidths(recompute: boolean, w: number = null, _clear: boolean = true) {
      return super.setChildPWidths(recompute,
                                   this.parent ? w : this.metrics.containerWidth / this.jax.pxPerEm,
                                   false);
    }

  };

})<any, any, any>();<|MERGE_RESOLUTION|>--- conflicted
+++ resolved
@@ -108,65 +108,6 @@
         'justify-content': 'right'
       },
       //
-<<<<<<< HEAD
-      //  For inline breakpoints, use a scaled space and make it breakable
-      //    (The space is .25em, so make everything 4 times the usual.
-      //     This will need to be adjusted when we do other fonts: we will
-      //     need one where the space is 1em)
-      //
-      'mjx-break::after': {
-        content: '" "',
-        'white-space': 'normal',
-      },
-      'mjx-break': {
-        'font-family': 'MJX-ZERO'
-      },
-      'mjx-break[size="1"]': {
-        'font-size': '11.1%'
-      },
-      'mjx-break[size="2"]': {
-        'font-size': '16.7%'
-      },
-      'mjx-break[size="3"]': {
-        'font-size': '22.2%'
-      },
-      'mjx-break[size="4"]': {
-        'font-size': '27.8%'
-      },
-      'mjx-break[size="5"]': {
-        'font-size': '33.3%'
-      },
-      'mjx-break[newline]::after': {
-        display: 'block'
-      },
-      '@font-face /* zero */': {
-        'font-family': 'MJX-ZERO',
-        'src': [
-          'url(data:application/x-font-woff;charset=utf-8;base64,',
-          'T1RUTwAJAIAAAwAQQ0ZGIGnFMZkAAARQAAAAlE9TLzJpUWOBAAABAAAAAGBjbWFwAAwAUwAABAQAAAAs',
-          'aGVhZCFRvpAAAACcAAAANmhoZWEC8AD9AAAA1AAAACRobXR4A+gAAAAABOQAAAAIbWF4cAACUAAAAAD4',
-          'AAAABm5hbWVNb8+2AAABYAAAAqNwb3N0AAMAAAAABDAAAAAgAAEAAAABAABVWOu4Xw889QADA+gAAAAA',
-          '3ym+2AAAAADfKb7YAAAAAAPoAAAAAAADAAIAAAAAAAAAAQAAAu79EgAAA+gAAAAAAAAAAQAAAAAAAAAA',
-          'AAAAAAAAAAIAAFAAAAIAAAADA+gB9AAFAAACigK7AAAAjAKKArsAAAHfADEBAgAAAAAAAAAAAAAAAAAA',
-          'AAEAAAAAAAAAAAAAAABYWFhYAEAAIAAgAu79EgAAAu4C7gAAAAEAAAAAAXcAAAAgACAAAAAAACIBngAB',
-          'AAAAAAAAAAEAQQABAAAAAAABAAsAAAABAAAAAAACAAcAIQABAAAAAAADABUAxgABAAAAAAAEABMANgAB',
-          'AAAAAAAFAAsApQABAAAAAAAGABIAbwABAAAAAAAHAAEAQQABAAAAAAAIAAEAQQABAAAAAAAJAAEAQQAB',
-          'AAAAAAAKAAEAQQABAAAAAAALAAEAQQABAAAAAAAMAAEAQQABAAAAAAANAAEAQQABAAAAAAAOAAEAQQAB',
-          'AAAAAAAQAAsAAAABAAAAAAARAAcAIQADAAEECQAAAAIAXwADAAEECQABABYACwADAAEECQACAA4AKAAD',
-          'AAEECQADACoA2wADAAEECQAEACYASQADAAEECQAFABYAsAADAAEECQAGACQAgQADAAEECQAHAAIAXwAD',
-          'AAEECQAIAAIAXwADAAEECQAJAAIAXwADAAEECQAKAAIAXwADAAEECQALAAIAXwADAAEECQAMAAIAXwAD',
-          'AAEECQANAAIAXwADAAEECQAOAAIAXwADAAEECQAQABYACwADAAEECQARAA4AKG1qeC1sbS16ZXJvAG0A',
-          'agB4AC0AbABtAC0AegBlAHIAb1JlZ3VsYXIAUgBlAGcAdQBsAGEAcm1qeC1sbS16ZXJvIFJlZ3VsYXIA',
-          'bQBqAHgALQBsAG0ALQB6AGUAcgBvACAAUgBlAGcAdQBsAGEAcm1qeC1sbS16ZXJvUmVndWxhcgBtAGoA',
-          'eAAtAGwAbQAtAHoAZQByAG8AUgBlAGcAdQBsAGEAclZlcnNpb24gMC4xAFYAZQByAHMAaQBvAG4AIAAw',
-          'AC4AMSA6bWp4LWxtLXplcm8gUmVndWxhcgAgADoAbQBqAHgALQBsAG0ALQB6AGUAcgBvACAAUgBlAGcA',
-          'dQBsAGEAcgAAAAABAAMAAQAAAAwABAAgAAAABAAEAAEAAAAg//8AAAAg////4QABAAAAAAADAAAAAAAA',
-          'AAAAAAAAAAAAAAAAAAAAAAAAAAAAAAAAAQAEAQABAQETbWp4LWxtLXplcm9SZWd1bGFyAAEBASf4GwD4',
-          'HAL4HQP4HgSLi/mC+nwFHQAAAIYPHQAAAIkRix0AAACUEgAFAQEMHyoxNlZlcnNpb24gMC4xbWp4LWxt',
-          'LXplcm8gUmVndWxhcm1qeC1sbS16ZXJvUmVndWxhcnNwYWNlAAAAAYsAAgEBAwaLDvp8DgAAAAAD6AAA',
-          ') format("woff")'
-        ].join('')
-=======
       //  For inline breakpoints, use a space that is 1em width, make it breakable,
       //    and then set the letter-spacing to make the sace the proper size.
       //
@@ -207,7 +148,6 @@
       '@font-face /* zero */': {
         'font-family': 'MJX-ZERO',
         'src': ZeroFontDataUrl
->>>>>>> c735be33
       }
     };
 
