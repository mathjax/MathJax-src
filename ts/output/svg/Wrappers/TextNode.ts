--- conflicted
+++ resolved
@@ -98,38 +98,22 @@
      * @override
      */
     public toSVG(parents: N[]) {
-<<<<<<< HEAD
-      const text = (this.node as TextNode).getText();
-=======
       const adaptor = this.adaptor;
->>>>>>> c735be33
       const variant = this.parent.variant;
       const text = (this.node as TextNode).getText();
       if (text.length === 0) return;
       if (variant === '-explicitFont') {
-<<<<<<< HEAD
-        this.dom = [this.adaptor.append(parents[0], this.jax.unknownText(text, variant)) as N];
-      } else {
-        const chars = this.remappedText(text, variant);
-        if (this.parent.childNodes.length > 1) {
-          parents = this.dom = [this.adaptor.append(parents[0], this.svg('g', {'data-mml-node': 'text'})) as N];
-=======
         this.dom = [adaptor.append(parents[0], this.jax.unknownText(text, variant)) as N];
       } else {
         const chars = this.remappedText(text, variant);
         if (this.parent.childNodes.length > 1) {
           parents = this.dom = [adaptor.append(parents[0], this.svg('g', {'data-mml-node': 'text'})) as N];
->>>>>>> c735be33
         } else {
           this.dom = parents;
         }
         let x = 0;
         for (const n of chars) {
-<<<<<<< HEAD
-          x += this.placeChar(n, x, 0, parents[0], variant);
-=======
           x += this.placeChar(n, x, 0, parents[0], variant, true);
->>>>>>> c735be33
         }
         this.addUtext(x, 0, parents[0], variant);
       }
