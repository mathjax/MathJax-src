/*************************************************************
 *
 *  Copyright (c) 2018-2022 The MathJax Consortium
 *
 *  Licensed under the Apache License, Version 2.0 (the "License");
 *  you may not use this file except in compliance with the License.
 *  You may obtain a copy of the License at
 *
 *      http://www.apache.org/licenses/LICENSE-2.0
 *
 *  Unless required by applicable law or agreed to in writing, software
 *  distributed under the License is distributed on an "AS IS" BASIS,
 *  WITHOUT WARRANTIES OR CONDITIONS OF ANY KIND, either express or implied.
 *  See the License for the specific language governing permissions and
 *  limitations under the License.
 */

/**
 * @fileoverview  Implements the SvgMo wrapper for the MmlMo object
 *
 * @author dpvc@mathjax.org (Davide Cervone)
 */

import {SVG} from '../../svg.js';
import {SvgWrapper, SvgWrapperClass} from '../Wrapper.js';
import {SvgWrapperFactory} from '../WrapperFactory.js';
import {SvgCharOptions, SvgVariantData, SvgDelimiterData, SvgFontData, SvgFontDataClass} from '../FontData.js';
import {CommonMo, CommonMoClass, CommonMoMixin} from '../../common/Wrappers/mo.js';
import {MmlNode} from '../../../core/MmlTree/MmlNode.js';
import {MmlMo} from '../../../core/MmlTree/MmlNodes/mo.js';
import {BBox} from '../../../util/BBox.js';
import {DIRECTION, SvgCharData} from '../FontData.js';


/*****************************************************************/

const VFUZZ = 0.1;       // overlap for vertical stretchy glyphs
const HFUZZ = 0.1;       // overlap for horizontal stretchy glyphs

/*****************************************************************/
/**
 * The SvgMo interface for the SVG Mo wrapper
 *
 * @template N  The HTMLElement node class
 * @template T  The Text node class
 * @template D  The Document class
 */
export interface SvgMoNTD<N, T, D> extends SvgWrapper<N, T, D>, CommonMo<
  N, T, D,
  SVG<N, T, D>, SvgWrapper<N, T, D>, SvgWrapperFactory<N, T, D>, SvgWrapperClass<N, T, D>,
  SvgCharOptions, SvgVariantData, SvgDelimiterData, SvgFontData, SvgFontDataClass
> {}

/**
 * The SvgMoClass interface for the SVG Mo wrapper
 *
 * @template N  The HTMLElement node class
 * @template T  The Text node class
 * @template D  The Document class
 */
export interface SvgMoClass<N, T, D> extends SvgWrapperClass<N, T, D>, CommonMoClass<
  N, T, D,
  SVG<N, T, D>, SvgWrapper<N, T, D>, SvgWrapperFactory<N, T, D>, SvgWrapperClass<N, T, D>,
  SvgCharOptions, SvgVariantData, SvgDelimiterData, SvgFontData, SvgFontDataClass
> {
  new(factory: SvgWrapperFactory<N, T, D>, node: MmlNode, parent?: SvgWrapper<N, T, D>): SvgMoNTD<N, T, D>;
}


/*****************************************************************/

/**
 * The SvgMo wrapper class for the MmlMo class
 */
export const SvgMo = (function <N, T, D>(): SvgMoClass<N, T, D> {

  const Base = CommonMoMixin<
      N, T, D,
      SVG<N, T, D>, SvgWrapper<N, T, D>, SvgWrapperFactory<N, T, D>, SvgWrapperClass<N, T, D>,
      SvgCharOptions, SvgVariantData, SvgDelimiterData, SvgFontData, SvgFontDataClass,
      SvgMoClass<N, T, D>
    >(SvgWrapper);

  // Avoid message about base constructors not having the same type
  //   (they should both be SvgWrapper<N, T, D>, but are thought of as different by typescript)
  // @ts-ignore
  return class SvgMo extends Base implements SvgMoNTD<N, T, D> {

    /**
     * @override
     */
    public static kind = MmlMo.prototype.kind;

    /**
     * @override
     */
    public toSVG(parents: N[]) {
      const attributes = this.node.attributes;
      const symmetric = (attributes.get('symmetric') as boolean) && this.stretch.dir !== DIRECTION.Horizontal;
      const stretchy = this.stretch.dir !== DIRECTION.None;
      if (stretchy && this.size === null) {
        this.getStretchedVariant([]);
      }
      let svg = this.standardSvgNodes(parents);
      if (svg.length > 1 && this.breakStyle !== 'duplicate') {
        const i = (this.breakStyle === 'after' ? 1 : 0);
        this.adaptor.remove(svg[i]);
        svg[i] = null;
      }
      if (stretchy && this.size < 0) {
        this.stretchSvg();
      } else {
        const u = (symmetric || attributes.get('largeop') ? this.fixed(this.getCenterOffset()) : '0');
        const v = (this.node.getProperty('mathaccent') ? this.fixed(this.getAccentOffset()) : '0');
        if (u !== '0' || v !== '0') {
          svg[0] && this.adaptor.setAttribute(svg[0], 'transform', `translate(${v} ${u})`);
          svg[1] && this.adaptor.setAttribute(svg[1], 'transform', `translate(${v} ${u})`);
        }
        svg[0] && this.addChildren([svg[0]]);
        svg[1] && ((this.multChar || this) as SvgMo).addChildren([svg[1]]);
      }
    }

    /**
     * Create the SVG for a multi-character stretchy delimiter
     */
    protected stretchSvg() {
      const stretch = this.stretch.stretch;
      const variants = this.getStretchVariants();
      const bbox = this.getBBox();
      if (this.stretch.dir === DIRECTION.Vertical) {
        this.stretchVertical(stretch, variants, bbox);
      } else {
        this.stretchHorizontal(stretch, variants, bbox);
      }
    }

    /**
     * Get the variant array for the assembly pieces
     */
    protected getStretchVariants() {
      const c = this.stretch.c || this.getText().codePointAt(0);
      const variants = [] as string[];
      for (const i of this.stretch.stretch.keys()) {
        variants[i] = this.font.getStretchVariant(c, i);
      }
      return variants;
    }

    /**
     * @param {number[]} stretch    The characters to use for stretching
     * @param {string[]} variant    The variants for the parts to use for stretching
     * @param {BBox} bbox           The full size of the stretched character
     */
    protected stretchVertical(stretch: number[], variant: string[], bbox: BBox) {
      const {h, d, w} = bbox;
      const T = this.addTop(stretch[0], variant[0], h, w);
      const B = this.addBot(stretch[2], variant[2], d, w);
      if (stretch.length === 4) {
        const [H, D] = this.addMidV(stretch[3], variant[3], w);
        this.addExtV(stretch[1], variant[1], h, -H, T, 0, w);
        this.addExtV(stretch[1], variant[1], -D, d, 0, B, w);
      } else {
        this.addExtV(stretch[1], variant[1], h, d, T, B, w);
      }
    }

    /**
     * @param {number[]} stretch    The characters to use for stretching
     * @param {string[]} variant    The variants for the parts to use for stretching
     * @param {BBox} bbox           The full size of the stretched character
     */
    protected stretchHorizontal(stretch: number[], variant: string[], bbox: BBox) {
      const w = bbox.w;
      const L = this.addLeft(stretch[0], variant[0]);
      const R = this.addRight(stretch[2], variant[2], w);
      if (stretch.length === 4) {
        const [x1, x2] = this.addMidH(stretch[3], variant[3], w);
        const w2 = w / 2;
        this.addExtH(stretch[1], variant[1], w2, L, w2 - x1);
        this.addExtH(stretch[1], variant[1], w2, x2 - w2, R, w2);
      } else {
        this.addExtH(stretch[1], variant[1], w, L, R);
      }
    }

    /***********************************************************/

    /**
     * @param {number} n         The number of the character to look up
     * @param {string} variant   The variant for the character to look up
     * @return {SvgCharData}     The full CharData object, with CharOptions guaranteed to be defined
     */
    protected getChar(n: number, variant: string): SvgCharData {
      const char = this.font.getChar(variant, n) || [0, 0, 0, null];
      return [char[0], char[1], char[2], char[3] || {}] as [number, number, number, SvgCharOptions];
    }

    /**
     * @param {number} n         The character code for the glyph
     * @param {string} variant   The variant for the glyph
     * @param {number} x         The x position of the glyph
     * @param {number} y         The y position of the glyph
     * @param {N} parent         The container for the glyph
     * @return {number}          The width of the character placed
     */
      protected addGlyph(n: number, variant: string, x: number, y: number, parent: N = null): number {
<<<<<<< HEAD
        if (parent) return this.placeChar(n, x, y, parent, variant);
        if (this.dom[0]) {
          const dx = this.placeChar(n, x, y, this.dom[0], variant);
          if (!this.dom[1]) return dx;
=======
        if (parent) {
          return this.placeChar(n, x, y, parent, variant);
        }
        if (this.dom[0]) {
          const dx = this.placeChar(n, x, y, this.dom[0], variant);
          if (!this.dom[1]) {
            return dx;
          }
>>>>>>> c735be33
        }
        return this.placeChar(n, x, y, this.dom[1], variant);
    }

    /***********************************************************/

    /**
     * @param {number} n    The character number for the top glyph
     * @param {string} v    The variant for the top glyph
     * @param {number} H    The height of the stretched delimiter
     * @param {number} W    The width of the stretched delimiter
     * @return {number}     The total height of the top glyph
     */
    protected addTop(n: number, v: string, H: number, W: number): number {
      if (!n)  return 0;
      const [h, d, w] = this.getChar(n, v);
      this.addGlyph(n, v, (W - w) / 2, H - h);
      return h + d;
    }

    /**
     * @param {number} n    The character number for the extender glyph
     * @param {string} v    The variant for the extender glyph
     * @param {number} H    The height of the stretched delimiter
     * @param {number} D    The depth of the stretched delimiter
     * @param {number} T    The height of the top glyph in the delimiter
     * @param {number} B    The height of the bottom glyph in the delimiter
     * @param {number} W    The width of the stretched delimiter
     */
    protected addExtV(n: number, v: string, H: number, D: number, T: number, B: number, W: number) {
      if (!n) return;
      T = Math.max(0, T - VFUZZ);              // A little overlap on top
      B = Math.max(0, B - VFUZZ);              // A little overlap on bottom
      const adaptor = this.adaptor;
      const [h, d, w] = this.getChar(n, v);
      const Y = H + D - T - B;                 // The height of the extender
      const s = 1.5 * Y / (h + d);             // Scale height by 1.5 to avoid bad ends
                                               //   (glyphs with rounded or anti-aliased ends don't stretch well,
                                               //    so this makes for sharper ends)
      const y = (s * (h - d) - Y) / 2;         // The bottom point to clip the extender
      if (Y <= 0) return;
      const svg = this.svg('svg', {
        width: this.fixed(w), height: this.fixed(Y),
        y: this.fixed(B - D), x: this.fixed((W - w) / 2),
        viewBox: [0, y, w, Y].map(x => this.fixed(x)).join(' ')
      });
      this.addGlyph(n, v, 0, 0, svg);
      const glyph = adaptor.lastChild(svg);
      adaptor.setAttribute(glyph as N, 'transform', `scale(1,${this.jax.fixed(s)})`);
<<<<<<< HEAD
      this.dom[0] && adaptor.append(this.dom[0], svg);
      this.dom[1] && adaptor.append(this.dom[1], this.dom[0] ? adaptor.clone(svg) : svg);
=======
      if (this.dom[0]) {
        adaptor.append(this.dom[0], svg);
      }
      if (this.dom[1]) {
        adaptor.append(this.dom[1], this.dom[0] ? adaptor.clone(svg) : svg);
      }
>>>>>>> c735be33
    }

    /**
     * @param {number} n    The character number for the bottom glyph
     * @param {string} v    The variant for the bottom glyph
     * @param {number} D    The depth of the stretched delimiter
     * @param {number} W    The width of the stretched delimiter
     * @return {number}     The total height of the bottom glyph
     */
    protected addBot(n: number, v: string, D: number, W: number): number {
      if (!n) return 0;
      const [h, d, w] = this.getChar(n, v);
      this.addGlyph(n, v, (W - w) / 2, d - D);
      return h + d;
    }

    /**
     * @param {number} n    The character number for the middle glyph
     * @param {string} v    The variant for the middle glyph
     * @param {number} W    The width of the stretched delimiter
     * @return {[number, number]}   The top and bottom positions of the middle glyph
     */
    protected addMidV(n: number, v: string, W: number): [number, number] {
      if (!n) return [0, 0];
      const [h, d, w] = this.getChar(n, v);
      const y = (d - h) / 2 + this.font.params.axis_height;
      this.addGlyph(n, v, (W - w) / 2, y);
      return [h + y, d - y];
    }

    /***********************************************************/

    /**
     * @param {number} n   The character number for the left glyph of the stretchy character
     * @param {string} v   The variant for the left glyph
     * @return {number}    The width of the left glyph
     */
    protected addLeft(n: number, v: string): number {
      return (n ? this.addGlyph(n, v, 0, 0) : 0);
    }

    /**
     * @param {number} n   The character number for the extender glyph of the stretchy character
     * @param {string} v   The variant for the extender glyph
     * @param {number} W   The width of the stretched character
     * @param {number} L   The width of the left glyph of the stretchy character
     * @param {number} R   The width of the right glyph of the stretchy character
     * @param {number} x   The x-position of the extender (needed for ones with two extenders)
     */
    protected addExtH(n: number, v: string, W: number, L: number, R: number, x: number = 0) {
      if (!n) return;
      R = Math.max(0, R - HFUZZ);     // A little less than the width of the right glyph
      L = Math.max(0, L - HFUZZ);     // A little less than the width of the left glyph
      const adaptor = this.adaptor;
      const [h, d, w] = this.getChar(n, v);
      const X = W - L - R;            // The width of the extender
      const Y = h + d + 2 * VFUZZ;    // The height (plus some fuzz) of the extender
      const s = 1.5 * (X / w);        // Scale the width so that left- and right-bearing won't hurt us
      const D = -(d + VFUZZ);         // The bottom position of the glyph
      if (X <= 0) return;
      const svg = this.svg('svg', {
        width: this.fixed(X), height: this.fixed(Y),
        x: this.fixed(x + L), y: this.fixed(D),
        viewBox: [(s * w - X) / 2, D, X, Y].map(x => this.fixed(x)).join(' ')
      });
      this.addGlyph(n, v, 0, 0, svg);
      const glyph = adaptor.lastChild(svg);
      adaptor.setAttribute(glyph as N, 'transform', 'scale(' + this.jax.fixed(s) + ',1)');
<<<<<<< HEAD
      this.dom[0] && adaptor.append(this.dom[0], svg);
      this.dom[1] && adaptor.append(this.dom[1], this.dom[0] ? adaptor.clone(svg) : svg);
=======
      if (this.dom[0]) {
        adaptor.append(this.dom[0], svg);
      }
      if (this.dom[1]) {
        adaptor.append(this.dom[1], this.dom[0] ? adaptor.clone(svg) : svg);
      }
>>>>>>> c735be33
    }

    /**
     * @param {number} n   The character number for the right glyph of the stretchy character
     * @param {string} v   The variant for the right glyph
     * @param {number} W   The width of the stretched character
     * @return {number}    The width of the right glyph
     */
    protected addRight(n: number, v: string, W: number): number {
      if (!n) return 0;
      const w = this.getChar(n, v)[2];
      return this.addGlyph(n, v, W - w, 0);
    }

    /**
     * @param {number} n   The character number for the middle glyph of the stretchy character
     * @param {string} v   The variant for the middle glyph
     * @param {number} W   The width of the stretched character
     * @return {[number, number]}  The positions of the left and right edges of the middle glyph
     */
    protected addMidH(n: number, v: string, W: number): [number, number] {
      if (!n) return [0, 0];
      const w = this.getChar(n, v)[2];
      this.addGlyph(n, v, (W - w) / 2, 0);
      return [(W - w) / 2, (W + w) / 2];
    }

  };

})<any, any, any>();<|MERGE_RESOLUTION|>--- conflicted
+++ resolved
@@ -205,12 +205,6 @@
      * @return {number}          The width of the character placed
      */
       protected addGlyph(n: number, variant: string, x: number, y: number, parent: N = null): number {
-<<<<<<< HEAD
-        if (parent) return this.placeChar(n, x, y, parent, variant);
-        if (this.dom[0]) {
-          const dx = this.placeChar(n, x, y, this.dom[0], variant);
-          if (!this.dom[1]) return dx;
-=======
         if (parent) {
           return this.placeChar(n, x, y, parent, variant);
         }
@@ -219,7 +213,6 @@
           if (!this.dom[1]) {
             return dx;
           }
->>>>>>> c735be33
         }
         return this.placeChar(n, x, y, this.dom[1], variant);
     }
@@ -269,17 +262,12 @@
       this.addGlyph(n, v, 0, 0, svg);
       const glyph = adaptor.lastChild(svg);
       adaptor.setAttribute(glyph as N, 'transform', `scale(1,${this.jax.fixed(s)})`);
-<<<<<<< HEAD
-      this.dom[0] && adaptor.append(this.dom[0], svg);
-      this.dom[1] && adaptor.append(this.dom[1], this.dom[0] ? adaptor.clone(svg) : svg);
-=======
       if (this.dom[0]) {
         adaptor.append(this.dom[0], svg);
       }
       if (this.dom[1]) {
         adaptor.append(this.dom[1], this.dom[0] ? adaptor.clone(svg) : svg);
       }
->>>>>>> c735be33
     }
 
     /**
@@ -348,17 +336,12 @@
       this.addGlyph(n, v, 0, 0, svg);
       const glyph = adaptor.lastChild(svg);
       adaptor.setAttribute(glyph as N, 'transform', 'scale(' + this.jax.fixed(s) + ',1)');
-<<<<<<< HEAD
-      this.dom[0] && adaptor.append(this.dom[0], svg);
-      this.dom[1] && adaptor.append(this.dom[1], this.dom[0] ? adaptor.clone(svg) : svg);
-=======
       if (this.dom[0]) {
         adaptor.append(this.dom[0], svg);
       }
       if (this.dom[1]) {
         adaptor.append(this.dom[1], this.dom[0] ? adaptor.clone(svg) : svg);
       }
->>>>>>> c735be33
     }
 
     /**
