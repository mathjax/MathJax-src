--- conflicted
+++ resolved
@@ -330,115 +330,10 @@
 };
 
 /**
-<<<<<<< HEAD
- * A list of FontParameters
- */
-export type FontParameterList = {
-  [key in keyof FontParameters]?: number;
-};
-
-/****************************************************************************/
-
-/**
- * Generic Font data
- */
-export type Font = FontData<CharOptions, VariantData<CharOptions>, DelimiterData>;
-
-/**
- * A function for setting up an additional character-data file
- */
-export type DynamicSetup = ((font: Font) => void);
-
-/**
- * Character numbers or ranges of numbers that cause a dynamic file to be laoded
- */
-export type DynamicRanges = (number | [number, number])[];
-
-/**
- * List of characters (number) or ranges ([number, number]) of characters for
- *   each variant in a dynamic font file
- */
-export type DynamicVariants = {[name: string]: DynamicRanges};
-
-/**
- * Name and variant data for a dynamic font file
- */
-export type DynamicFileDef = [string, DynamicVariants, DynamicRanges?];
-
-/**
- * Data stored about a dynamic font
- */
-export type DynamicFile = {
-  extension: string;              // name of the extension for this file (or blank)
-  file: string;                   // file containing the character data
-  variants: DynamicVariants;      // characters in each variant in the file
-  delimiters: DynamicRanges;      // delimiters in the file
-  setup: DynamicSetup;            // setup function to call to add the characters to the font
-  promise: Promise<void>;         // promise for when the file is loaded
-  failed: boolean;                // true when loading has failed
-};
-
-/**
- * Object listing dynamic file data indexed by file name
- */
-export type DynamicFileList = {[name: string]: DynamicFile};
-
-/**
- * Data for dynamic files for a font or font extension
- */
-export type DynamicFont = {
-  name: string;
-  prefix: string;
-  files: DynamicFileList;
-  sizeN: number;
-  stretchN: number;
-};
-
-/**
- * The list of dynamic fonts and extensions
- */
-export type DynamicFontMap = Map<string, DynamicFont>;
-
-/**
- * Map of characters that load a dynamic file
- */
-export type DynamicCharMap = {[name: number]: DynamicFile};
-
-/****************************************************************************/
-
-/**
- * Data for a Font extension
- *
- * @template C  The CharOptions type
- * @template D  The DelimiterData type
- */
-export interface FontExtensionData<C extends CharOptions, D extends DelimiterData> {
-  name: string;
-  options?: OptionList;
-  variants?: string[][] | {'[+]'?: string[][], '[-]'?: string[][]};
-  cssFonts?: CssFontMap;
-  accentMap?: RemapMap;
-  moMap?: RemapMap;
-  mnMap?: RemapMap;
-  parameters?: FontParameterList;
-  delimiters?: DelimiterMap<D>;
-  chars?: CharMapMap<C>;
-  sizeVariants?: string[] | {'[+]'?: string[], '[-]'?: string[]};
-  stretchVariants?: string[] | {'[+]'?: string[], '[-]'?: string[]};
-  ranges?: DynamicFileDef[];
-};
-
-/**
- * Merge options into an object or array.
- */
-export function mergeOptions(dst: OptionList, src: OptionList) {
-  return defaultOptions([dst], [src])[0];
-=======
  * Merge options into an object or array.
  */
 export function mergeOptions(dst: OptionList, src: OptionList) {
   return (src ? defaultOptions([dst], [src])[0] : dst);
->>>>>>> c735be33
 }
 
 /****************************************************************************/
@@ -821,11 +716,7 @@
    */
   public static defineDynamicFiles(dynamicFiles: DynamicFileDef[], extension: string = ''): DynamicFileList {
     const list: DynamicFileList = {};
-<<<<<<< HEAD
-    (dynamicFiles || []).map(([file, variants, delimiters]) => {
-=======
     (dynamicFiles || []).forEach(([file, variants, delimiters]) => {
->>>>>>> c735be33
       list[file] = {
         extension, file, variants, delimiters: delimiters || [],
         promise: null, failed: false, setup: ((_font) => { list[file].failed = true; })
@@ -915,13 +806,7 @@
       ['sizeVariants', 'defaultSizeVariants'],
       ['stretchVariants', 'defaultStretchVariants']
     ] as [keyof FontExtensionData<CharOptions, DelimiterData>, keyof typeof FontData][]) {
-<<<<<<< HEAD
-      if (data[src]) {
-        this[dst] = mergeOptions(this[dst] as OptionList, data[src] as OptionList);
-      }
-=======
       mergeOptions(this[dst] as OptionList, data[src] as OptionList);
->>>>>>> c735be33
     }
     if (data.delimiters) {
       Object.assign(this.defaultDelimiters, data.delimiters);
@@ -955,8 +840,6 @@
   }
 
   /**
-<<<<<<< HEAD
-=======
    * @param {OptionList} options   The options to merge into the font options
    */
   public setOptions(options: OptionList) {
@@ -964,7 +847,6 @@
   }
 
   /**
->>>>>>> c735be33
    * Add an extension to an existing font instance (options will get their defaults).
    *
    * @param {FontExtensionData} data    The data for the font extension to merge into this font.
@@ -980,25 +862,12 @@
     };
     this.CLASS.dynamicExtensions.set(data.name, dynamicFont);
 
-<<<<<<< HEAD
-    data.options && defaultOptions(this.options, data.options);
-    data.parameters && defaultOptions(this.params, data.parameters);
-    if (data.sizeVariants) {
-      this.sizeVariants = mergeOptions(this.sizeVariants, data.sizeVariants);
-    }
-    if (data.stretchVariants) {
-      this.stretchVariants = mergeOptions(this.stretchVariants, data.stretchVariants);
-    }
-    data.cssFonts && this.defineCssFonts(mergeOptions([], data.cssFonts));
-    data.variants && this.createVariants(mergeOptions([], data.variants));
-=======
     defaultOptions(this.options, data.options || {});
     defaultOptions(this.params, data.parameters || {});
     this.sizeVariants = mergeOptions(this.sizeVariants, data.sizeVariants);
     this.stretchVariants = mergeOptions(this.stretchVariants, data.stretchVariants);
     this.defineCssFonts(mergeOptions([], data.cssFonts));
     this.createVariants(mergeOptions([], data.variants));
->>>>>>> c735be33
     if (data.delimiters) {
       this.defineDelimiters(mergeOptions([], data.delimiters));
       this.CLASS.adjustDelimiters(this.delimiters, Object.keys(data.delimiters),
@@ -1007,15 +876,9 @@
     for (const name of Object.keys(data.chars || {})) {
       this.defineChars(name, data.chars[name]);
     }
-<<<<<<< HEAD
-    data.accentMap && this.defineRemap('accent', data.accentMap);
-    data.moMap && this.defineRemap('mo', data.moMap);
-    data.mnMap && this.defineRemap('mn', data.mnMap);
-=======
     this.defineRemap('accent', data.accentMap);
     this.defineRemap('mo', data.moMap);
     this.defineRemap('mn', data.mnMap);
->>>>>>> c735be33
     if (data.ranges) {
       this.defineDynamicCharacters(dynamicFont.files);
     }
@@ -1070,11 +933,7 @@
     let variant = {
       linked: [] as CharMap<C>[],
       chars: Object.create(inherit ? this.variant[inherit].chars : {}) as CharMap<C>
-<<<<<<< HEAD
-    } as any as V;
-=======
     } as unknown as V;
->>>>>>> c735be33
     if (this.variant[link]) {
       Object.assign(variant.chars, this.variant[link].chars);
       this.variant[link].linked.push(variant.chars);
@@ -1309,125 +1168,6 @@
   }
 
   /**
-   * Set up the dynamic characters to point to the proper dynamic data object
-   *
-   * @param {DynamicFileList[]} dynamicFiles   The data objects to process
-   */
-  public defineDynamicCharacters(dynamicFiles: DynamicFileList) {
-    for (const file of Object.keys(dynamicFiles)) {
-      const dynamic = dynamicFiles[file];
-      for (const name of Object.keys(dynamic.variants)) {
-        this.defineChars(name, this.flattenRanges(dynamic.variants[name], dynamic));
-      }
-      this.defineDelimiters(this.flattenRanges(dynamic.delimiters, dynamic));
-    }
-  }
-
-  /**
-   * Turn a DynamicRange into a mapping of character number to DynamicFile.
-   *
-   * @param {DynamicRanges} ranges   The ranges to be flattened
-   * @param {DynamicFile} dynamic    The DynamicFile to tie to the ranges
-   * @return {DynamicCharMap}        The map from character positions to dynamic file
-   */
-  protected flattenRanges(ranges: DynamicRanges, dynamic: DynamicFile): DynamicCharMap {
-    const chars: DynamicCharMap = {};
-    for (const n of ranges) {
-      if (Array.isArray(n)) {
-        for (let j = n[0]; j <= n[1]; j++) {
-          chars[j] = dynamic;
-        }
-      } else {
-        chars[n] = dynamic;
-      }
-    }
-    return chars;
-  }
-
-  /**
-   * @param {DynamicFile} dynamic    The data for the dynamic file
-   * @return {string}                The prefixed name for the file
-   */
-  protected dynamicFileName(dynamic: DynamicFile): string {
-    const prefix = (!dynamic.extension ? this.options.dynamicPrefix :
-                    this.CLASS.dynamicExtensions.get(dynamic.extension).prefix);
-    return (dynamic.file.match(/^(?:[\/\[]|[a-z]+:\/\/|[a-z]:)/i) ? dynamic.file :
-      prefix + '/' + dynamic.file.replace(/\.js$/, ''));
-  }
-
-  /**
-   * Load the data for the character from the proper file,
-   *   and do any associated setup that needs access to the FontData instance.
-   *
-   * @param {DynamicFile} dynamic   The data for the file to load
-   * @return {Promise<void>}        The promise that is resolved when the file is loaded
-   */
-  public async loadDynamicFile(dynamic: DynamicFile): Promise<void> {
-    if (dynamic.failed) return Promise.reject(new Error(`dynamic file '${dynamic.file}' failed to load`));
-    if (!dynamic.promise) {
-      dynamic.promise = asyncLoad(this.dynamicFileName(dynamic)).catch(err => {
-        dynamic.failed = true;
-        console.warn(err);
-      });
-    }
-    return dynamic.promise.then(() => dynamic.setup(this));
-  }
-
-  /**
-   * Load all dynamic files.
-   *
-   * @return {Promise<void[]>}   A promise that is resolved after all the dynamic files are loaded.
-   */
-  public loadDynamicFiles(): Promise<void[]> {
-    const dynamicFiles = this.CLASS.dynamicFiles;
-    const promises = Object.keys(dynamicFiles).map(name => this.loadDynamicFile(dynamicFiles[name]));
-    for (const data of this.CLASS.dynamicExtensions.values()) {
-      promises.push(...Object.keys(data.files).map(name => this.loadDynamicFile(data.files[name])));
-    }
-    return Promise.all(promises);
-  }
-
-  /**
-   * Load all dynamic files synchronously, using mathjax.asyncLoad, when it is set to a
-   *   synchronous loading function, as in util/asyncLoad/node.ts.
-   */
-  public loadDynamicFilesSync() {
-    if (!mathjax.asyncLoad) {
-      throw Error('MathJax(loadDynamicFilesSync): mathjax.asyncLoad must be specified and synchronous');
-    }
-    const dynamicFiles = this.CLASS.dynamicFiles;
-    Object.keys(dynamicFiles).forEach(name => this.loadDynamicFileSync(dynamicFiles[name]));
-    for (const data of this.CLASS.dynamicExtensions.values()) {
-      Object.keys(data.files).forEach(name => this.loadDynamicFileSync(data.files[name]));
-    }
-  }
-
-  /**
-   * @param {DynamicFile} dynamic    The dynamic file to load
-   */
-  public loadDynamicFileSync(dynamic: DynamicFile) {
-    if (!dynamic.promise) {
-      dynamic.promise = Promise.resolve();
-      try {
-        mathjax.asyncLoad(this.dynamicFileName(dynamic));
-      } catch (err) {
-        dynamic.failed = true;
-        console.warn(err);
-      }
-      dynamic.setup(this);
-    }
-  }
-
-  /**
-   * Implemented in subclasses
-   *
-   * @param {string[]} _fonts   The IDs for the fonts to add CSS for
-   * @param {string} _root      The root URL for the fonts (can be set by extensions)
-   */
-  public addDynamicFontCss(_fonts: string[], _root?: string) {
-  }
-
-  /**
    * @param {number} n  The delimiter character number whose data is desired
    * @return {DelimiterData}  The data for that delimiter (or undefined)
    */
@@ -1462,7 +1202,6 @@
   public getStretchVariant(n: number, i: number): string {
     const delim = this.getDelimiter(n);
     return this.stretchVariants[delim.stretchv ? delim.stretchv[i] : 0];
-<<<<<<< HEAD
   }
 
   /**
@@ -1478,23 +1217,6 @@
    * @param {number} n          The unicode number for the character to be found
    * @return {CharDataArray}    The data for the given character (or undefined)
    */
-=======
-  }
-
-  /**
-   * @param {number} n   The delimiter character number whose variants are needed
-   * @return {string[]}  The variants for the parts of the delimiter
-   */
-  public getStretchVariants(n: number): string[] {
-    return [0, 1, 2, 3].map(i => this.getStretchVariant(n, i));
-  }
-
-  /**
-   * @param {string} name       The variant whose character data is being querried
-   * @param {number} n          The unicode number for the character to be found
-   * @return {CharDataArray}    The data for the given character (or undefined)
-   */
->>>>>>> c735be33
   public getChar(name: string, n: number): CharDataArray<C> {
     const char = this.variant[name].chars[n];
     if (char && !Array.isArray(char)) {
