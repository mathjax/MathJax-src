--- conflicted
+++ resolved
@@ -61,14 +61,11 @@
 > extends CommonWrapper<N, T, D, JX, WW, WF, WC, CC, VV, DD, FD, FC> {
 
   /**
-<<<<<<< HEAD
-=======
    * True when mspace is allowed to break
    */
   canBreak: boolean;
 
   /**
->>>>>>> c735be33
    * The linebreak style
    */
   breakStyle: string;
@@ -150,8 +147,6 @@
     /**
      * @override
      */
-<<<<<<< HEAD
-=======
     get canBreak() {
       return (this.node as MmlMspace).canBreak;
     }
@@ -159,7 +154,6 @@
     /**
      * @override
      */
->>>>>>> c735be33
     public breakStyle: string;
 
     /**
@@ -173,13 +167,9 @@
      * @override
      */
     public setBreakStyle(linebreak: string = '') {
-<<<<<<< HEAD
-      this.breakStyle = (linebreak || ((this.node as MmlMspace).hasNewline ? 'before' : ''));
-=======
       this.breakStyle = (linebreak ||
                          (((this.node as MmlMspace).hasNewline ||
                            this.node.getProperty('forcebreak')) ? 'before' : ''));
->>>>>>> c735be33
     }
 
     /***************************************************/
