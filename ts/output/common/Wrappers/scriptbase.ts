/*************************************************************
 *
 *  Copyright (c) 2017-2022 The MathJax Consortium
 *
 *  Licensed under the Apache License, Version 2.0 (the "License");
 *  you may not use this file except in compliance with the License.
 *  You may obtain a copy of the License at
 *
 *      http://www.apache.org/licenses/LICENSE-2.0
 *
 *  Unless required by applicable law or agreed to in writing, software
 *  distributed under the License is distributed on an "AS IS" BASIS,
 *  WITHOUT WARRANTIES OR CONDITIONS OF ANY KIND, either express or implied.
 *  See the License for the specific language governing permissions and
 *  limitations under the License.
 */

/**
 * @fileoverview  Implements the a base mixin for CommonMsubsup, CommonMunderover
 *                and their relatives.  (Since munderover can become msubsup
 *                when movablelimits is set, munderover needs to be able to
 *                do the same thing as msubsup in some cases.)
 *
 * @author dpvc@mathjax.org (Davide Cervone)
 */

import {CommonWrapper, CommonWrapperClass, CommonWrapperConstructor, Constructor} from '../Wrapper.js';
import {CommonWrapperFactory} from '../WrapperFactory.js';
import {CharOptions, VariantData, DelimiterData, FontData, FontDataClass} from '../FontData.js';
import {CommonOutputJax} from '../../common.js';
import {CommonMunderover} from './munderover.js';
import {CommonMo} from './mo.js';
import {MmlNode} from '../../../core/MmlTree/MmlNode.js';
import {MmlMsubsup} from '../../../core/MmlTree/MmlNodes/msubsup.js';
import {MmlMo} from '../../../core/MmlTree/MmlNodes/mo.js';
import {BBox} from '../../../util/BBox.js';
import {LineBBox} from '../LineBBox.js';
import {DIRECTION} from '../FontData.js';

/*****************************************************************/
/**
 * The CommonScriptbase interface
 *
 * @template N   The DOM node type
 * @template T   The DOM text node type
 * @template D   The DOM document type
 * @template JX  The OutputJax type
 * @template WW  The Wrapper type
 * @template WF  The WrapperFactory type
 * @template WC  The WrapperClass type
 * @template CC  The CharOptions type
 * @template VV  The VariantData type
 * @template DD  The DelimiterData type
 * @template FD  The FontData type
 * @template FC  The FontDataClass type
 */
export interface CommonScriptbase<
  N, T, D,
  JX extends CommonOutputJax<N, T, D, WW, WF, WC, CC, VV, DD, FD, FC>,
  WW extends CommonWrapper<N, T, D, JX, WW, WF, WC, CC, VV, DD, FD, FC>,
  WF extends CommonWrapperFactory<N, T, D, JX, WW, WF, WC, CC, VV, DD, FD, FC>,
  WC extends CommonWrapperClass<N, T, D, JX, WW, WF, WC, CC, VV, DD, FD, FC>,
  CC extends CharOptions,
  VV extends VariantData<CC>,
  DD extends DelimiterData,
  FD extends FontData<CC, VV, DD>,
  FC extends FontDataClass<CC, VV, DD>
> extends CommonWrapper<N, T, D, JX, WW, WF, WC, CC, VV, DD, FD, FC> {

  /**
   * The core mi or mo of the base (or the base itself if there isn't one)
   */
  readonly baseCore: WW;

  /**
   * The base element's wrapper
   */
  readonly baseChild: WW;

  /**
   * The relative scaling of the base compared to the munderover/msubsup
   */
  readonly baseScale: number;

  /**
   * The italic correction of the base (if any)
   */
  readonly baseIc: number;

  /**
   * True if base italic correction should be removed (msub and msubsup or mathaccents)
   */
  readonly baseRemoveIc: boolean;

  /**
   * True if the base is a single character
   */
  readonly baseIsChar: boolean;

  /**
   * True if the base has an accent  over
   */
  readonly baseHasAccentOver: boolean;
  /**
   * True if the base has an accent under
   */
  readonly baseHasAccentUnder: boolean;

  /**
   * True if this is an overline
   */
  readonly isLineAbove: boolean;
  /**
   * True if this is an underline
   */
  readonly isLineBelow: boolean;

  /**
   * True if this is an msup with script that is a math accent
   */
  readonly isMathAccent: boolean;

  /**
   * The script element's wrapper (overridden in subclasses)
   */
  readonly scriptChild: WW;

  /***************************************************************************/
  /*
   *  Methods for information about the core element for the base
   */

  /**
   * @return {WW}    The wrapper for the base core mi or mo (or whatever)
   */
  getBaseCore(): WW;

  /**
   * @param {WW} core   The element to check for accents
   */
  setBaseAccentsFor(core: WW): void;

  /**
   * @return {WW}    The base fence item or null
   */
  getSemanticBase(): WW;

  /**
   * Recursively retrieves an element for a given fencepointer
   *
   * @param {WW} fence    The potential fence
   * @param {string} id   The fencepointer id
   * @return {WW}         The original fence the scripts belong to
   */
  getBaseFence(fence: WW, id: string): WW;

  /**
   * @return {number}   The scaling factor for the base core relative to the munderover/msubsup
   */
  getBaseScale(): number;

  /**
   * The base's italic correction (properly scaled)
   */
  getBaseIc(): number;

  /**
   * An adjusted italic correction (for slightly better results)
   */
  getAdjustedIc(): number;

  /**
   * @return {boolean}  True if the base is an mi, mn, or mo (not a largeop) consisting of
   *                    a single unstretched character
   */
  isCharBase(): boolean;

  /**
   * Determine if the under- and overscripts are under- or overlines.
   */
  checkLineAccents(): void;

  /**
   * @param {WW} script   The script node to check for being a line
   * @return {boolean}    True if the script is U+2015
   */
  isLineAccent(script: WW): boolean;

  /***************************************************************************/
  /*
   *  Methods for sub-sup nodes
   */

  /**
   * @return {number}    The base child's width without the base italic correction (if not needed)
   */
  getBaseWidth(): number;

  /**
   * Get the shift for the script (implemented in subclasses)
   *
   * @return {number[]}   The horizontal and vertical offsets for the script
   */
  getOffset(): number[];

  /**
   * @param {number} n    The value to use if the base isn't a (non-large-op, unstretched) char
   * @return {number}     Either n or 0
   */
  baseCharZero(n: number): number;

  /**
   * Get the shift for a subscript (TeXBook Appendix G 18ab)
   *
   * @return {number}     The vertical offset for the script
   */
  getV(): number;

  /**
   * Get the shift for a superscript (TeXBook Appendix G 18acd)
   *
   * @return {number}     The vertical offset for the script
   */
  getU(): number;

  /***************************************************************************/
  /*
   *  Methods for under-over nodes
   */

  /**
   * @return {boolean}  True if the base has movablelimits (needed by munderover)
   */
  hasMovableLimits(): boolean;

  /**
   * Get the separation and offset for overscripts (TeXBoox Appendix G 13, 13a)
   *
   * @param {BBox} basebox  The bounding box of the base
   * @param {BBox} overbox  The bounding box of the overscript
   * @return {number[]}     The separation between their boxes, and the offset of the overscript
   */
  getOverKU(basebox: BBox, overbox: BBox): number[];

  /**
   * Get the separation and offset for underscripts (TeXBoox Appendix G 13, 13a)
   *
   * @param {BBox} basebox   The bounding box of the base
   * @param {BBox} underbox  The bounding box of the underscript
   * @return {number[]}      The separation between their boxes, and the offset of the underscript
   */
  getUnderKV(basebox: BBox, underbox: BBox): number[];

  /**
   * @param {BBox[]} boxes     The bounding boxes whose offsets are to be computed
   * @param {number[]=} delta  The initial x offsets of the boxes
   * @return {number[]}        The actual offsets needed to center the boxes in the stack
   */
  getDeltaW(boxes: BBox[], delta?: number[]): number[];

  /**
   * @param {boolean=} noskew   Whether to ignore the skew amount
   * @return {number}           The offset for under and over
   */
  getDelta(noskew?: boolean): number;

  /**
   * Handle horizontal stretching of children to match greatest width
   *  of all children
   */
  stretchChildren(): void;

  /**
   * Add the scripts into the given bounding box for msub and msup (overridden by msubsup)
   *
   * @param {BBox} bbox   The bounding box to augment
   * @return {BBox}       The modified bounding box
   */
  appendScripts(bbox: BBox): BBox;

}

/**
 * The CommonScriptbaseClass interface
 *
 * @template N   The DOM node type
 * @template T   The DOM text node type
 * @template D   The DOM document type
 * @template JX  The OutputJax type
 * @template WW  The Wrapper type
 * @template WF  The WrapperFactory type
 * @template WC  The WrapperClass type
 * @template CC  The CharOptions type
 * @template VV  The VariantData type
 * @template DD  The DelimiterData type
 * @template FD  The FontData type
 * @template FC  The FontDataClass type
 */
export interface CommonScriptbaseClass<
  N, T, D,
  JX extends CommonOutputJax<N, T, D, WW, WF, WC, CC, VV, DD, FD, FC>,
  WW extends CommonWrapper<N, T, D, JX, WW, WF, WC, CC, VV, DD, FD, FC>,
  WF extends CommonWrapperFactory<N, T, D, JX, WW, WF, WC, CC, VV, DD, FD, FC>,
  WC extends CommonWrapperClass<N, T, D, JX, WW, WF, WC, CC, VV, DD, FD, FC>,
  CC extends CharOptions,
  VV extends VariantData<CC>,
  DD extends DelimiterData,
  FD extends FontData<CC, VV, DD>,
  FC extends FontDataClass<CC, VV, DD>
> extends CommonWrapperClass<N, T, D, JX, WW, WF, WC, CC, VV, DD, FD, FC> {

  /**
   * Set to true for munderover/munder/mover/msup (Appendix G 13)
   */
  useIC: boolean;

}

/**
 *  Shorthand for the CommonScriptbase constructor
 *
 * @template N   The DOM node type
 * @template T   The DOM text node type
 * @template D   The DOM document type
 * @template JX  The OutputJax type
 * @template WW  The Wrapper type
 * @template WF  The WrapperFactory type
 * @template WC  The WrapperClass type
 * @template CC  The CharOptions type
 * @template VV  The VariantData type
 * @template DD  The DelimiterData type
 * @template FD  The FontData type
 * @template FC  The FontDataClass type
 *
 * @template B   The mixin interface being created
 */
export type CommonScriptbaseConstructor<
  N, T, D,
  JX extends CommonOutputJax<N, T, D, WW, WF, WC, CC, VV, DD, FD, FC>,
  WW extends CommonWrapper<N, T, D, JX, WW, WF, WC, CC, VV, DD, FD, FC>,
  WF extends CommonWrapperFactory<N, T, D, JX, WW, WF, WC, CC, VV, DD, FD, FC>,
  WC extends CommonWrapperClass<N, T, D, JX, WW, WF, WC, CC, VV, DD, FD, FC>,
  CC extends CharOptions,
  VV extends VariantData<CC>,
  DD extends DelimiterData,
  FD extends FontData<CC, VV, DD>,
  FC extends FontDataClass<CC, VV, DD>
> = Constructor<CommonScriptbase<N, T, D, JX, WW, WF, WC, CC, VV, DD, FD, FC>>;

/*****************************************************************/
/**
 * A base class for msup/msub/msubsup and munder/mover/munderover
 * wrapper mixin implementations
 *
 * @template N   The DOM node type
 * @template T   The DOM text node type
 * @template D   The DOM document type
 * @template JX  The OutputJax type
 * @template WW  The Wrapper type
 * @template WF  The WrapperFactory type
 * @template WC  The WrapperClass type
 * @template CC  The CharOptions type
 * @template VV  The VariantData type
 * @template DD  The DelimiterData type
 * @template FD  The FontData type
 * @template FC  The FontDataClass type
 *
 * @template B   The mixin interface to create
 */
export function CommonScriptbaseMixin<
  N, T, D,
  JX extends CommonOutputJax<N, T, D, WW, WF, WC, CC, VV, DD, FD, FC>,
  WW extends CommonWrapper<N, T, D, JX, WW, WF, WC, CC, VV, DD, FD, FC>,
  WF extends CommonWrapperFactory<N, T, D, JX, WW, WF, WC, CC, VV, DD, FD, FC>,
  WC extends CommonWrapperClass<N, T, D, JX, WW, WF, WC, CC, VV, DD, FD, FC>,
  CC extends CharOptions,
  VV extends VariantData<CC>,
  DD extends DelimiterData,
  FD extends FontData<CC, VV, DD>,
  FC extends FontDataClass<CC, VV, DD>,
  B extends CommonWrapperClass<N, T, D, JX, WW, WF, WC, CC, VV, DD, FD, FC>
>(Base: CommonWrapperConstructor<N, T, D, JX, WW, WF, WC, CC, VV, DD, FD, FC>): B {

  return class CommonScriptbaseMixin extends Base
  implements CommonScriptbase<N, T, D, JX, WW, WF, WC, CC, VV, DD, FD, FC> {

    /**
     * Set to false for msubsup/msub (Appendix G 13)
     */
    public static useIC: boolean = true;

    /**
     * @override
     */
    public baseCore: WW;

    /**
     * @override
     */
    public baseScale: number = 1;

    /**
     * @override
     */
    public baseIc: number = 0;

    /**
     * @override
     */
    public baseRemoveIc: boolean = false;

    /**
     * @override
     */
    public baseIsChar: boolean = false;

    /**
     * @override
     */
    public baseHasAccentOver: boolean = null;
    /**
     * @override
     */
    public baseHasAccentUnder: boolean = null;

    /**
     * @override
     */
    public isLineAbove: boolean = false;
    /**
     * @override
     */
    public isLineBelow: boolean = false;

    /**
     * @override
     */
    public isMathAccent: boolean = false;

    /**
     * @override
     */
    public get baseChild(): WW {
      return this.childNodes[(this.node as MmlMsubsup).base];
    }

    /**
     * @override
     */
    public get scriptChild(): WW {
      return this.childNodes[1];
    }

    /***************************************************************************/
    /*
     *  Methods for information about the core element for the base
     */

    /**
     * @override
     */
    public getBaseCore(): WW {
      let core = this.getSemanticBase() || this.childNodes[0];
      while (core &&
             ((core.childNodes.length === 1 &&
<<<<<<< HEAD
               (core.node.isKind('mrow') ||
                (core.node.isKind('TeXAtom') && core.node.texClass < TEXCLASS.VCENTER) ||
=======
               (core.node.isKind('mrow') || core.node.isKind('TeXAtom') ||
>>>>>>> c735be33
                core.node.isKind('mstyle') || core.node.isKind('mpadded') ||
                core.node.isKind('mphantom') || core.node.isKind('semantics'))) ||
              (core.node.isKind('munderover') &&
               (core as any as CommonMunderover<N, T, D, JX, WW, WF, WC, CC, VV, DD, FD, FC>).isMathAccent))) {
        this.setBaseAccentsFor(core);
        core = core.childNodes[0];
      }
      if (!core) {
        this.baseHasAccentOver = this.baseHasAccentUnder = false;
      }
      return core || this.childNodes[0];
    }

    /**
     * @override
     */
    public setBaseAccentsFor(core: WW) {
      if (core.node.isKind('munderover')) {
        if (this.baseHasAccentOver === null) {
          this.baseHasAccentOver = !!core.node.attributes.get('accent');
        }
        if (this.baseHasAccentUnder === null) {
          this.baseHasAccentUnder = !!core.node.attributes.get('accentunder');
        }
      }
    }

    /**
     * @override
     */
    public getSemanticBase(): WW {
      let fence = this.node.attributes.getExplicit('data-semantic-fencepointer') as string;
      return this.getBaseFence(this.baseChild, fence);
    }

    /**
     * @override
     */
    public getBaseFence(fence: WW, id: string): WW {
      if (!fence || !fence.node.attributes || !id) {
        return null;
      }
      if (fence.node.attributes.getExplicit('data-semantic-id') === id) {
        return fence;
      }
      for (const child of fence.childNodes) {
        const result = this.getBaseFence(child, id);
        if (result) {
          return result;
        }
      }
      return null;
    }

    /**
     * @override
     */
    public getBaseScale(): number {
      let child = this.baseCore as any;
      let scale = 1;
      while (child && child !== this) {
        const bbox = child.getOuterBBox();
        scale *= bbox.rscale;
        child = child.parent;
      }
      return scale;
    }

    /**
     * @override
     */
    public getBaseIc(): number {
      return this.baseCore.getOuterBBox().ic * this.baseScale;
    }

    /**
     * @override
     */
    public getAdjustedIc(): number {
      return (this.baseIc ? 1.05 * this.baseIc + .05 : 0);
    }

    /**
     * @override
     */
    public isCharBase(): boolean {
      let base = this.baseCore;
      return (((base.node.isKind('mo') && (base as any).size === null) ||
               base.node.isKind('mi') || base.node.isKind('mn')) &&
              base.bbox.rscale === 1 && Array.from(base.getText()).length === 1);
    }

    /**
     * @override
     */
    public checkLineAccents() {
      if (!this.node.isKind('munderover')) return;
      if (this.node.isKind('mover')) {
        this.isLineAbove = this.isLineAccent(this.scriptChild);
      } else if (this.node.isKind('munder')) {
        this.isLineBelow = this.isLineAccent(this.scriptChild);
      } else {
        const mml = this as any as CommonMunderover<N, T, D, JX, WW, WF, WC, CC, VV, DD, FD, FC>;
        this.isLineAbove = this.isLineAccent(mml.overChild);
        this.isLineBelow = this.isLineAccent(mml.underChild);
      }
    }

    /**
     * @override
     */
    public isLineAccent(script: WW): boolean {
      const node = script.coreMO().node;
      return (node.isToken && (node as MmlMo).getText() === '\u2015');
    }

    /***************************************************************************/
    /*
     *  Methods for sub-sup nodes
     */

    /**
     * @override
     */
    public getBaseWidth(): number {
      const bbox = this.baseChild.getLineBBox(this.baseChild.breakCount);
      return bbox.w * bbox.rscale - (this.baseRemoveIc ? this.baseIc : 0) + this.font.params.extra_ic;
    }

    /**
     * @override
     */
    public getOffset(): [number, number] {
      return [0, 0];
    }

    /**
     * @override
     */
    public baseCharZero(n: number): number {
      const largeop = !!this.baseCore.node.attributes.get('largeop');
      const sized = !!(this.baseCore.node.isKind('mo') &&
                        (this.baseCore as any as CommonMo<N, T, D, JX, WW, WF, WC, CC, VV, DD, FD, FC>).size);
      const scale = this.baseScale;
      return (this.baseIsChar && !largeop && !sized && scale === 1 ? 0 : n);
    }

    /**
     * @override
     */
    public getV(): number {
      const base = this.baseCore;
      const bbox = base.getLineBBox(base.breakCount);
      const sbox = this.scriptChild.getOuterBBox();
      const tex = this.font.params;
      const subscriptshift = this.length2em(this.node.attributes.get('subscriptshift'), tex.sub1);
      return Math.max(
        this.baseCharZero(bbox.d * this.baseScale + tex.sub_drop * sbox.rscale),
        subscriptshift,
        sbox.h * sbox.rscale - (4 / 5) * tex.x_height
      );
    }

    /**
     * @override
     */
    public getU(): number {
      const base = this.baseCore;
      const bbox = base.getLineBBox(base.breakCount);
      const sbox = this.scriptChild.getOuterBBox();
      const tex = this.font.params;
      const attr = this.node.attributes.getList('displaystyle', 'superscriptshift');
      const prime = this.node.getProperty('texprimestyle');
      const p = prime ? tex.sup3 : (attr.displaystyle ? tex.sup1 : tex.sup2);
      const superscriptshift = this.length2em(attr.superscriptshift, p);
      return Math.max(
        this.baseCharZero(bbox.h * this.baseScale - tex.sup_drop * sbox.rscale),
        superscriptshift,
        sbox.d * sbox.rscale + (1 / 4) * tex.x_height
      );
    }

    /***************************************************************************/
    /*
     *  Methods for under-over nodes
     */

    /**
     * @override
     */
    public hasMovableLimits(): boolean {
      const display = this.node.attributes.get('displaystyle');
      const mo = this.baseChild.coreMO().node;
      return (!display && !!mo.attributes.get('movablelimits'));
    }

    /**
     * @override
     */
    public getOverKU(basebox: BBox, overbox: BBox): [number, number] {
      const accent = this.node.attributes.get('accent') as boolean;
      const tex = this.font.params;
      const d = overbox.d * overbox.rscale;
      const t = tex.rule_thickness * tex.separation_factor;
      const delta = (this.baseHasAccentOver ? t : 0);
      const T = (this.isLineAbove ? 3 * tex.rule_thickness : t);
      const k = (accent ? T : Math.max(tex.big_op_spacing1, tex.big_op_spacing3 - Math.max(0, d))) - delta;
      return [k, basebox.h * basebox.rscale + k + d];
    }

    /**
     * @override
     */
    public getUnderKV(basebox: BBox, underbox: BBox): [number, number] {
      const accent = this.node.attributes.get('accentunder') as boolean;
      const tex = this.font.params;
      const h = underbox.h * underbox.rscale;
      const t = tex.rule_thickness * tex.separation_factor;
      const delta = (this.baseHasAccentUnder ? t : 0);
      const T = (this.isLineBelow ? 3 * tex.rule_thickness : t);
      const k = (accent ? T : Math.max(tex.big_op_spacing2, tex.big_op_spacing4 - h)) - delta;
      return [k, -(basebox.d * basebox.rscale + k + h)];
    }

    /**
     * @override
     */
    public getDeltaW(boxes: BBox[], delta: number[] = [0, 0, 0]): number[] {
      const align = this.node.attributes.get('align');
      const widths = boxes.map(box => box.w * box.rscale);
      widths[0] -= (this.baseRemoveIc && !this.baseCore.node.attributes.get('largeop') ? this.baseIc : 0);
      const w = Math.max(...widths);
      const dw = [] as number[];
      let m = 0;
      for (const i of widths.keys()) {
        dw[i] = (align === 'center' ? (w - widths[i]) / 2 :
                 align === 'right' ? w - widths[i] : 0) + delta[i];
        if (dw[i] < m) {
          m = -dw[i];
        }
      }
      if (m) {
        for (const i of dw.keys()) {
          dw[i] += m;
        }
      }
      [1, 2].map(i => dw[i] += (boxes[i] ? boxes[i].dx * boxes[0].rscale : 0));
      return dw;
    }

    /**
     * @override
     */
    public getDelta(noskew: boolean = false): number {
      const accent = this.node.attributes.get('accent');
      const {sk, ic} = this.baseCore.getOuterBBox();
      return ((accent && !noskew ? sk : 0) + this.font.skewIcFactor * ic) * this.baseScale;
    }

    /**
     * @override
     */
    public stretchChildren() {
      let stretchy: WW[] = [];
      //
      //  Locate and count the stretchy children
      //
      for (const child of this.childNodes) {
        if (child.canStretch(DIRECTION.Horizontal)) {
          stretchy.push(child);
        }
      }
      let count = stretchy.length;
      let nodeCount = this.childNodes.length;
      if (count && nodeCount > 1) {
        let W = 0;
        //
        //  If all the children are stretchy, find the largest one,
        //  otherwise, find the width of the non-stretchy children.
        //
        let all = (count > 1 && count === nodeCount);
        for (const child of this.childNodes) {
          const noStretch = (child.stretch.dir === DIRECTION.None);
          if (all || noStretch) {
            const {w, rscale} = child.getOuterBBox(noStretch);
            if (w * rscale > W) W = w * rscale;
          }
        }
        //
        //  Stretch the stretchable children
        //
        for (const child of stretchy) {
<<<<<<< HEAD
          child.coreMO().getStretchedVariant([W / child.coreRScale()]);
=======
          const core = child.coreMO();
          if (core.size === null) {
            core.getStretchedVariant([W / child.coreRScale()]);
          }
>>>>>>> c735be33
        }
      }
    }

    /***************************************************************************/

    /**
     * @override
     */
    constructor(factory: WF, node: MmlNode, parent: WW = null) {
      super(factory, node, parent);
      //
      //  Find the base core
      //
      const core = this.baseCore = this.getBaseCore();
      if (!core) return;
      //
      // Get information about the base element
      //
      this.setBaseAccentsFor(core);
      this.baseScale = this.getBaseScale();
      this.baseIc = this.getBaseIc();
      this.baseIsChar = this.isCharBase();
      //
      //  Determine if we are setting a mathaccent
      //
      this.isMathAccent = this.baseIsChar &&
        (this.scriptChild && !!this.scriptChild.coreMO().node.getProperty('mathaccent')) as boolean;
      //
      // Check for overline/underline accents
      //
      this.checkLineAccents();
      //
      //  Check if the base is a mi or mo that needs italic correction removed
      //
      this.baseRemoveIc = !this.isLineAbove && !this.isLineBelow &&
        (!(this.constructor as CommonScriptbaseClass<N, T, D, JX, WW, WF, WC, CC, VV, DD, FD, FC>).useIC ||
         this.isMathAccent);
    }

    /**
     * This gives the common bbox for msub, msup, and msubsup.  It is overridden
     * for all the others (munder, mover, munderover).
     *
     * @override
     */
    public computeBBox(bbox: BBox, recompute: boolean = false) {
      bbox.empty();
      bbox.append(this.baseChild.getOuterBBox());
      this.appendScripts(bbox);
      bbox.clean();
      this.setChildPWidths(recompute);
    }

    /**
     * @override
     */
    public appendScripts(bbox: BBox): BBox {
      const w = this.getBaseWidth();
      const [x, y] = this.getOffset();
      bbox.combine(this.scriptChild.getOuterBBox(), w + x, y);
      bbox.w += this.font.params.scriptspace;
      return bbox;
    }

    /**
     * @override
     */
    get breakCount() {
      if (this._breakCount < 0) {
        this._breakCount = (this.node.isEmbellished ? this.coreMO().embellishedBreakCount :
                            !this.node.linebreakContainer ? this.childNodes[0].breakCount : 0);
      }
      return this._breakCount;
    }

    /**
     * msubsup/mub/msupo is a linebreak container for its scripts
     *
     * @override
     */
    public breakTop(mrow: WW, child: WW): WW {
      return (this.node.linebreakContainer || !this.parent ||
              this.node.childIndex(child.node) ? mrow : this.parent.breakTop(mrow, this as any as WW));
    }

    /**
     * @override
     */
    public computeLineBBox(i: number) {
      const n = this.breakCount;
      if (!n) return LineBBox.from(this.getOuterBBox(), this.linebreakOptions.lineleading);
      const bbox = this.baseChild.getLineBBox(i).copy();
      if (i < n) {
        i === 0 && this.addLeftBorders(bbox);
        this.addMiddleBorders(bbox);
      } else {
        this.appendScripts(bbox);
        this.addMiddleBorders(bbox);
        this.addRightBorders(bbox);
      }
      return bbox;
    }

  } as any as B;

}<|MERGE_RESOLUTION|>--- conflicted
+++ resolved
@@ -463,12 +463,7 @@
       let core = this.getSemanticBase() || this.childNodes[0];
       while (core &&
              ((core.childNodes.length === 1 &&
-<<<<<<< HEAD
-               (core.node.isKind('mrow') ||
-                (core.node.isKind('TeXAtom') && core.node.texClass < TEXCLASS.VCENTER) ||
-=======
                (core.node.isKind('mrow') || core.node.isKind('TeXAtom') ||
->>>>>>> c735be33
                 core.node.isKind('mstyle') || core.node.isKind('mpadded') ||
                 core.node.isKind('mphantom') || core.node.isKind('semantics'))) ||
               (core.node.isKind('munderover') &&
@@ -761,14 +756,10 @@
         //  Stretch the stretchable children
         //
         for (const child of stretchy) {
-<<<<<<< HEAD
-          child.coreMO().getStretchedVariant([W / child.coreRScale()]);
-=======
           const core = child.coreMO();
           if (core.size === null) {
             core.getStretchedVariant([W / child.coreRScale()]);
           }
->>>>>>> c735be33
         }
       }
     }
