/*************************************************************
 *
 *  Copyright (c) 2017-2024 The MathJax Consortium
 *
 *  Licensed under the Apache License, Version 2.0 (the "License");
 *  you may not use this file except in compliance with the License.
 *  You may obtain a copy of the License at
 *
 *      http://www.apache.org/licenses/LICENSE-2.0
 *
 *  Unless required by applicable law or agreed to in writing, software
 *  distributed under the License is distributed on an "AS IS" BASIS,
 *  WITHOUT WARRANTIES OR CONDITIONS OF ANY KIND, either express or implied.
 *  See the License for the specific language governing permissions and
 *  limitations under the License.
 */

/**
 * @file  Implements functions for handling option lists
 *
 * @author dpvc@mathjax.org (Davide Cervone)
 */

/*****************************************************************/
const OBJECT = {}.constructor;

/**
 *  Check if an object is an object literal (as opposed to an instance of a class)
 *
<<<<<<< HEAD
 * @param {any} obj A javascript entity
 * @returns {boolean} True if entity is really an object
=======
 * @param {any} obj The object to test.
 * @returns {boolean} True if argument is an object.
>>>>>>> 4253e6db
 */
export function isObject(obj: any): boolean {
  return (
    typeof obj === 'object' &&
    obj !== null &&
    (obj.constructor === OBJECT || obj.constructor === Expandable)
  );
}

/*****************************************************************/
/**
 * Generic list of options
 */
export type OptionList = { [name: string]: any };

/*****************************************************************/
/**
 *  Used to append an array to an array in default options
 *  E.g., an option of the form
 *
 *    {
 *      name: {[APPEND]: [1, 2, 3]}
 *    }
 *
 *  where 'name' is an array in the default options would end up with name having its
 *  original value with 1, 2, and 3 appended.
 */
export const APPEND = '[+]';

/**
 *  Used to remove elements from an array in default options
 *  E.g., an option of the form
 *
 *    {
 *      name: {[REMOVE]: [2]}
 *    }
 *
 *  where 'name' is an array in the default options would end up with name having its
 *  original value but with any entry of 2 removed  So if the original value was [1, 2, 3, 2],
 *  then the final value will be [1, 3] instead.
 */
export const REMOVE = '[-]';

/**
 *  Provides options for the option utlities.
 */
export const OPTIONS = {
  invalidOption: 'warn' as 'fatal' | 'warn',
  /**
   * Function to report messages for invalid options
   *
   * @param {string} message   The message for the invalid parameter.
   * @param {string} _key      The invalid key itself.
   */
  optionError: (message: string, _key: string) => {
    if (OPTIONS.invalidOption === 'fatal') {
      throw new Error(message);
    }
    console.warn('MathJax: ' + message);
  },
};

/**
 * A Class to use for options that should not produce warnings if an undefined key is used
 */
export class Expandable {}

/**
 * Produces an instance of Expandable with the given values (to be used in defining options
 * that can use keys that don't have default values).  E.g., default options of the form:
 *
 * `OPTIONS = { types: expandable({ a: 1, b: 2 }) }`
 *
 * would allow user options of
 *
 * `{ types: { c: 3 } }`
 *
 * without reporting an error.
 *
 * @param {OptionList} def The options list
<<<<<<< HEAD
 * @returns {OptionList} The augmented options list
=======
 * @returns {OptionList} The expanded options list.
>>>>>>> 4253e6db
 */
export function expandable(def: OptionList): OptionList {
  return Object.assign(Object.create(Expandable.prototype), def);
}

/*****************************************************************/
/**
 *  Make sure an option is an Array
 *
 * @param {any} x The object to turn into an array
 * @returns {any[]} The array object containing x
 */
export function makeArray(x: any): any[] {
  return Array.isArray(x) ? x : [x];
}

/*****************************************************************/
/**
 * Get all keys and symbols from an object
 *
 * @param {OptionList} def        The object whose keys are to be returned
 * @returns {(string | symbol)[]}  The list of keys for the object
 */
export function keys(def: OptionList): (string | symbol)[] {
  if (!def) {
    return [];
  }
  return (Object.keys(def) as (string | symbol)[]).concat(
    Object.getOwnPropertySymbols(def)
  );
}

/*****************************************************************/
/**
 * Make a deep copy of an object
 *
 * @param {OptionList} def  The object to be copied
 * @returns {OptionList}     The copy of the object
 */
export function copy(def: OptionList): OptionList {
  const props: OptionList = {};
  for (const key of keys(def)) {
    const prop = Object.getOwnPropertyDescriptor(def, key);
    const value = prop.value;
    if (Array.isArray(value)) {
      prop.value = insert([], value, false);
    } else if (isObject(value)) {
      prop.value = copy(value);
    }
    if (prop.enumerable) {
      props[key as string] = prop;
    }
  }
  return Object.defineProperties(
    def.constructor === Expandable ? expandable({}) : {},
    props
  );
}

/*****************************************************************/
/**
 * Insert one object into another (with optional warnings about
 * keys that aren't in the original)
 *
 * @param {OptionList} dst  The option list to merge into
 * @param {OptionList} src  The options to be merged
 * @param {boolean} warn    True if a warning should be issued for a src option that isn't already in dst
 * @returns {OptionList}     The modified destination option list (dst)
 */
export function insert(
  dst: OptionList,
  src: OptionList,
  warn: boolean = true
): OptionList {
  for (let key of keys(src) as string[]) {
    //
    // Check if the key is valid (i.e., is in the defaults or in an expandable block)
    //
    if (warn && dst[key] === undefined && dst.constructor !== Expandable) {
      if (typeof key === 'symbol') {
        key = (key as symbol).toString();
      }
      OPTIONS.optionError(`Invalid option "${key}" (no default value).`, key);
      continue;
    }
    //
    // Shorthands for the source and destination values
    //
    const sval = src[key];
    let dval = dst[key];
    //
    // If the source is an object literal and the destination exists and is either an
    //   object or a function (so can have properties added to it)...
    //
    if (
      isObject(sval) &&
      dval !== null &&
      (typeof dval === 'object' || typeof dval === 'function')
    ) {
      const ids = keys(sval);
      //
      // Check for APPEND or REMOVE objects:
      //
      if (
        //
        // If the destination value is an array...
        //
        Array.isArray(dval) &&
        //
        // If there is only one key and it is APPEND or REMOVE and the keys value is an array...
        //
        ((ids.length === 1 &&
          (ids[0] === APPEND || ids[0] === REMOVE) &&
          Array.isArray(sval[ids[0]])) ||
          //
          // Or if there are two keys and they are APPEND and REMOVE and both keys' values
          //   are arrays...
          //
          (ids.length === 2 &&
            ids.sort().join(',') === APPEND + ',' + REMOVE &&
            Array.isArray(sval[APPEND]) &&
            Array.isArray(sval[REMOVE])))
      ) {
        //
        // Then remove any values to be removed
        //
        if (sval[REMOVE]) {
          dval = dst[key] = dval.filter((x) => sval[REMOVE].indexOf(x) < 0);
        }
        //
        // And append any values to be added (make a copy so as not to modify the original)
        //
        if (sval[APPEND]) {
          dst[key] = [...dval, ...sval[APPEND]];
        }
      } else {
        //
        // Otherwise insert the values of the source object into the destination object
        //
        insert(dval, sval, warn);
      }
    } else if (Array.isArray(sval)) {
      //
      // If the source is an array, replace the destination with an empty array
      //   and copy the source values into it.
      //
      dst[key] = [];
      insert(dst[key], sval, false);
    } else if (isObject(sval)) {
      //
      // If the source is an object literal, set the destination to a copy of it
      //
      dst[key] = copy(sval);
    } else {
      //
      // Otherwise set the destination to the source value
      //
      dst[key] = sval;
    }
  }
  return dst;
}

/*****************************************************************/
/**
 * Merge options without warnings (so we can add new default values into an
 * existing default list)
 *
 * @param {OptionList} options  The option list to be merged into
 * @param {OptionList[]} defs   The option lists to merge into the first one
 * @returns {OptionList}         The modified options list
 */
export function defaultOptions(
  options: OptionList,
  ...defs: OptionList[]
): OptionList {
  defs.forEach((def) => insert(options, def, false));
  return options;
}

/*****************************************************************/
/**
 * Merge options with warnings about undefined ones (so we can merge
 * user options into the default list)
 *
 * @param {OptionList} options  The option list to be merged into
 * @param {OptionList[]} defs   The option lists to merge into the first one
 * @returns {OptionList}         The modified options list
 */
export function userOptions(
  options: OptionList,
  ...defs: OptionList[]
): OptionList {
  defs.forEach((def) => insert(options, def, true));
  return options;
}

/*****************************************************************/
/**
 * Select a subset of options by key name
 *
 * @param {OptionList} options  The option list from which option values will be taken
 * @param {string[]} keys       The names of the options to extract
 * @returns {OptionList}         The option list consisting of only the ones whose keys were given
 */
export function selectOptions(
  options: OptionList,
  ...keys: string[]
): OptionList {
  const subset: OptionList = {};
  for (const key of keys) {
    if (Object.hasOwn(options, key)) {
      subset[key] = options[key];
    }
  }
  return subset;
}

/*****************************************************************/
/**
 * Select a subset of options by keys from an object
 *
 * @param {OptionList} options  The option list from which the option values will be taken
 * @param {OptionList} object   The option list whose keys will be used to select the options
 * @returns {OptionList}         The option list consisting of the option values from the first
 *                               list whose keys are those from the second list.
 */
export function selectOptionsFromKeys(
  options: OptionList,
  object: OptionList
): OptionList {
  return selectOptions(options, ...Object.keys(object));
}

/*****************************************************************/
/**
 *  Separate options into sets: the ones having the same keys
 *  as the second object, the third object, etc, and the ones that don't.
 *  (Used to separate an option list into the options needed for several
 *   subobjects.)
 *
 * @param {OptionList} options    The option list to be split into parts
 * @param {OptionList[]} objects  The list of option lists whose keys are used to break up
 *                                 the original options into separate pieces.
 * @returns {OptionList[]}         The option lists taken from the original based on the
 *                                 keys of the other objects.  The first one in the list
 *                                 consists of the values not appearing in any of the others
 *                                 (i.e., whose keys were not in any of the others).
 */
export function separateOptions(
  options: OptionList,
  ...objects: OptionList[]
): OptionList[] {
  const results: OptionList[] = [];
  for (const object of objects) {
    const exists: OptionList = {},
      missing: OptionList = {};
    for (const key of Object.keys(options || {})) {
      (object[key] === undefined ? missing : exists)[key] = options[key];
    }
    results.push(exists);
    options = missing;
  }
  results.unshift(options);
  return results;
}

/*****************************************************************/
/**
 *  Look up a value from object literal, being sure it is an
 *  actual property (not inherited), with a default if not found.
 *
 * @param {string} name         The name of the key to look up.
 * @param {OptionList} lookup   The list of options to check.
 * @param {any} def             The default value if the key isn't found.
 * @returns {any}               The value for the key.
 */
export function lookup(name: string, lookup: OptionList, def: any = null): any {
  return Object.hasOwn(lookup, name) ? lookup[name] : def;
}<|MERGE_RESOLUTION|>--- conflicted
+++ resolved
@@ -27,13 +27,8 @@
 /**
  *  Check if an object is an object literal (as opposed to an instance of a class)
  *
-<<<<<<< HEAD
  * @param {any} obj A javascript entity
  * @returns {boolean} True if entity is really an object
-=======
- * @param {any} obj The object to test.
- * @returns {boolean} True if argument is an object.
->>>>>>> 4253e6db
  */
 export function isObject(obj: any): boolean {
   return (
@@ -114,11 +109,7 @@
  * without reporting an error.
  *
  * @param {OptionList} def The options list
-<<<<<<< HEAD
  * @returns {OptionList} The augmented options list
-=======
- * @returns {OptionList} The expanded options list.
->>>>>>> 4253e6db
  */
 export function expandable(def: OptionList): OptionList {
   return Object.assign(Object.create(Expandable.prototype), def);
