/*************************************************************
 *
 *  Copyright (c) 2019-2022 The MathJax Consortium
 *
 *  Licensed under the Apache License, Version 2.0 (the "License");
 *  you may not use this file except in compliance with the License.
 *  You may obtain a copy of the License at
 *
 *      http://www.apache.org/licenses/LICENSE-2.0
 *
 *  Unless required by applicable law or agreed to in writing, software
 *  distributed under the License is distributed on an "AS IS" BASIS,
 *  WITHOUT WARRANTIES OR CONDITIONS OF ANY KIND, either express or implied.
 *  See the License for the specific language governing permissions and
 *  limitations under the License.
 */

/**
 * @fileoverview  Implements a subclass of ContextMenu specific to MathJax
 *
 * @author dpvc@mathjax.org (Davide Cervone)
 */

import {MathItem} from '../../core/MathItem.js';
<<<<<<< HEAD
import {MmlNode} from '../../core/MmlTree/MmlNode.js';
import {SelectableInfo} from './SelectableInfo.js';
import {JaxList} from './Menu.js';
=======
>>>>>>> f2cc587c

import {ContextMenu} from 'mj-context-menu/js/context_menu.js';
import {SubMenu} from 'mj-context-menu/js/sub_menu.js';
import {Submenu} from 'mj-context-menu/js/item_submenu.js';
import {Menu} from 'mj-context-menu/js/menu.js';
import {Item} from 'mj-context-menu/js/item.js';

/*==========================================================================*/

/**
 * The subclass of ContextMenu that handles the needs of the MathJax
 *   contextual menu (in particular, tying it to a MathItem).
 */
export class MJContextMenu extends ContextMenu {

  /**
   * Static map to hold methods for re-computing dynamic submenus.
   * @type {Map<string, (menu: MJContextMenu, sub: Submenu)}
   */
  public static DynamicSubmenus: Map<string, (menu: MJContextMenu, sub: Submenu) => SubMenu> = new Map();

  /**
   * The MathItem that has posted the menu
   */
  public mathItem: MathItem<HTMLElement, Text, Document> = null;

<<<<<<< HEAD
  /**
   * The annotation selected in the Annotation submenu (neede for the info box to be able to show it)
   */
  public annotation: string = '';

  /**
   * The info box for showing annotations (created by the Menu object that contains this MJContextMenu)
   */
  public showAnnotation: SelectableInfo;

  /**
   * The function to copy the selected annotation (set by the containing Menu item)
   */
  public copyAnnotation: () => void;

  /**
   * The annotation types to look for in a MathItem
   */
  public annotationTypes: {[type: string]: string[]} = {};

  /**
   * The error message for the current MathItem
   */
  public errorMsg: string = '';

  /**
   * The jax object from the parent menu item
   */
  protected jax: JaxList;

=======
>>>>>>> f2cc587c
  /*======================================================================*/

  /**
   * Before posting the menu, set the name for the ShowAs and CopyToClipboard menus,
   *   enable/disable the semantics check item, and set the dynamic submenus.
   *
   * @override
   */
  public post(x?: any, y?: number) {
    if (this.mathItem) {
      if (y !== undefined) {
<<<<<<< HEAD
        this.getOriginalMenu();
        this.getSemanticsMenu();
        this.getSpeechMenu();
        this.getSvgMenu();
        this.getErrorMessage();
        this.getAnnotationMenu();
=======
        // FIXME:  handle error output jax
        const input = this.mathItem.inputJax.name;
        const original = this.findID('Show', 'Original');
        original.content = (input === 'MathML' ? 'Original MathML' : input + ' Commands');
        const clipboard = this.findID('Copy', 'Original');
        clipboard.content = original.content;
        const semantics = this.findID('Settings', 'semantics');
        input === 'MathML' ? semantics.disable() : semantics.enable();
>>>>>>> f2cc587c
        this.dynamicSubmenus();
      }
      super.post(x, y);
    }
  }

  /**
   * Clear the stored MathItem when the menu is removed
   *
   * @override
   */
  public unpost() {
    super.unpost();
    this.mathItem = null;
  }

  /*======================================================================*/

  /**
   * Find an item in the menu (recursively descending into submenus, if needed)
   *
   * @param {string[]} names   The menu IDs to look for
   * @returns {Item}         The menu item (or null if not found)
   */
  public findID(...names: string[]): Item {
    let menu = this as Menu;
    let item = null as Item;
    for (const name of names) {
      if (menu) {
        item = menu.find(name);
        menu = (item instanceof Submenu ? item.submenu : null);
      } else {
        item = null;
      }
    }
    return item;
  }

  /*======================================================================*/

  /**
<<<<<<< HEAD
   * @param {JaxList} jax   The jax being maintained by the parent Menu item
   */
  public setJax(jax: JaxList) {
    this.jax = jax;
  }

  /*======================================================================*/

  /**
   * Set up original-form menu
   */
  protected getOriginalMenu() {
    const input = this.mathItem.inputJax.name;
    const original = this.findID('Show', 'Original');
    original.content = (input === 'MathML' ? 'Original MathML' : input + ' Commands');
    const clipboard = this.findID('Copy', 'Original');
    clipboard.content = original.content;
  }

  /**
   * Enable/disable the semantics settings item
   */
  protected getSemanticsMenu() {
    const semantics = this.findID('Settings', 'semantics');
    this.mathItem.inputJax.name === 'MathML' ? semantics.disable() : semantics.enable();
  }

  /**
   * Enable/disable the speech menus
   */
  protected getSpeechMenu() {
    const speech = this.mathItem.outputData.speech;
    this.findID('Show', 'Speech')[speech ? 'enable' : 'disable']();
    this.findID('Copy', 'Speech')[speech ? 'enable' : 'disable']();
  }

  /**
   * Enable/disable the svg menus
   */
  protected getSvgMenu() {
    const svg = this.jax.SVG;
    this.findID('Show', 'SVG')[svg ? 'enable' : 'disable']();
    this.findID('Copy', 'SVG')[svg ? 'enable' : 'disable']();
  }

  /**
   * Get any error message and enable/disable the menu items for it
   */
  protected getErrorMessage() {
    const children = this.mathItem.root.childNodes[0].childNodes;
    let disable = true;
    this.errorMsg = '';
    if (children.length === 1 && children[0].isKind('merror')) {
      const attributes = children[0].attributes;
      this.errorMsg = (attributes.get('data-mjx-error') || attributes.get('data-mjx-message') || '') as string;
      disable = !this.errorMsg;
    }
    this.findID('Show', 'Error')[disable ? 'disable' : 'enable']();
    this.findID('Copy', 'Error')[disable ? 'disable' : 'enable']();
  }

  /**
   * Look up the annotations in the MathItem and set the ShowAs and CopyToClipboard menus
   */
  protected getAnnotationMenu() {
    const annotations = this.getAnnotations(this.getSemanticNode());
    this.createAnnotationMenu('Show', annotations, () => this.showAnnotation.post());
    this.createAnnotationMenu('Copy', annotations, () => this.copyAnnotation());
  }

  /**
   * Find the top-most semantics element that encloses the contents of the expression (if any)
   *
   * @returns {MmlNode | null}   The semantics node that was found (or null)
   */
  protected getSemanticNode(): MmlNode | null {
    let node: MmlNode = this.mathItem.root;
    while (node && !node.isKind('semantics'))  {
      if (node.isToken || node.childNodes.length !== 1) return null;
      node = node.childNodes[0];
    }
    return node;
  }

  /**
   * @param {MmlNode} node           The semantics node whose annotations are to be obtained
   * @returns {[string, string][]}   Array of [type, text] where the type is the annotation type
   *                                   and text is the content of the annotation of that type
   */
  protected getAnnotations(node: MmlNode): [string, string][] {
    const annotations = [] as [string, string][];
    if (!node) return annotations;
    for (const child of node.childNodes) {
      if (child.isKind('annotation')) {
        const match = this.annotationMatch(child);
        if (match) {
          const value = child.childNodes.reduce((text, chars) => text + chars.toString(), '');
          annotations.push([match, value]);
        }
      }
    }
    return annotations;
  }

  /**
   * @param {MmlNode} child    The annotation node to check if its encoding is one of the displayable ones
   * @returns {string | null}         The annotation type if it does, or null if it doesn't
   */
  protected annotationMatch(child: MmlNode): string | null {
    const encoding = child.attributes.get('encoding') as string;
    for (const type of Object.keys(this.annotationTypes)) {
      if (this.annotationTypes[type].indexOf(encoding) >= 0) {
        return type;
      }
    }
    return null;
  }

  /**
   * Create a submenu from the available annotations and attach it to the proper menu item
   *
   * @param {string} id                        The id of the menu to attach to (Show or Copy)
   * @param {[string, string][]} annotations   The annotations to use for the submenu
   * @param {() => void} action                The action to perform when the annotation is selected
   */
  protected createAnnotationMenu(id: string, annotations: [string, string][], action: () => void) {
    const menu = this.findID(id, 'Annotation') as Submenu;
    menu.submenu = this.factory.get('subMenu')(this.factory, {
      items: annotations.map(([type, value]) => {
        return {
          type: 'command',
          id: type,
          content: type,
          action: () => {
            this.annotation = value;
            action();
          }
        };
      }),
      id: 'annotations'
    }, menu);
    if (annotations.length) {
      menu.enable();
    } else {
      menu.disable();
    }
  }

  /*======================================================================*/

  /**
=======
>>>>>>> f2cc587c
   * Renews the dynamic submenus.
   */
  public dynamicSubmenus() {
    for (const [id, method] of MJContextMenu.DynamicSubmenus) {
      const menu = this.find(id) as Submenu;
      if (!menu) continue;
      const sub = method(this, menu);
      menu.submenu = sub;
      if (sub.items.length) {
        menu.enable();
      } else {
        menu.disable();
      }
    }
  }

}<|MERGE_RESOLUTION|>--- conflicted
+++ resolved
@@ -22,12 +22,7 @@
  */
 
 import {MathItem} from '../../core/MathItem.js';
-<<<<<<< HEAD
-import {MmlNode} from '../../core/MmlTree/MmlNode.js';
-import {SelectableInfo} from './SelectableInfo.js';
 import {JaxList} from './Menu.js';
-=======
->>>>>>> f2cc587c
 
 import {ContextMenu} from 'mj-context-menu/js/context_menu.js';
 import {SubMenu} from 'mj-context-menu/js/sub_menu.js';
@@ -54,27 +49,6 @@
    */
   public mathItem: MathItem<HTMLElement, Text, Document> = null;
 
-<<<<<<< HEAD
-  /**
-   * The annotation selected in the Annotation submenu (neede for the info box to be able to show it)
-   */
-  public annotation: string = '';
-
-  /**
-   * The info box for showing annotations (created by the Menu object that contains this MJContextMenu)
-   */
-  public showAnnotation: SelectableInfo;
-
-  /**
-   * The function to copy the selected annotation (set by the containing Menu item)
-   */
-  public copyAnnotation: () => void;
-
-  /**
-   * The annotation types to look for in a MathItem
-   */
-  public annotationTypes: {[type: string]: string[]} = {};
-
   /**
    * The error message for the current MathItem
    */
@@ -85,8 +59,6 @@
    */
   protected jax: JaxList;
 
-=======
->>>>>>> f2cc587c
   /*======================================================================*/
 
   /**
@@ -98,23 +70,11 @@
   public post(x?: any, y?: number) {
     if (this.mathItem) {
       if (y !== undefined) {
-<<<<<<< HEAD
         this.getOriginalMenu();
         this.getSemanticsMenu();
         this.getSpeechMenu();
         this.getSvgMenu();
         this.getErrorMessage();
-        this.getAnnotationMenu();
-=======
-        // FIXME:  handle error output jax
-        const input = this.mathItem.inputJax.name;
-        const original = this.findID('Show', 'Original');
-        original.content = (input === 'MathML' ? 'Original MathML' : input + ' Commands');
-        const clipboard = this.findID('Copy', 'Original');
-        clipboard.content = original.content;
-        const semantics = this.findID('Settings', 'semantics');
-        input === 'MathML' ? semantics.disable() : semantics.enable();
->>>>>>> f2cc587c
         this.dynamicSubmenus();
       }
       super.post(x, y);
@@ -156,7 +116,6 @@
   /*======================================================================*/
 
   /**
-<<<<<<< HEAD
    * @param {JaxList} jax   The jax being maintained by the parent Menu item
    */
   public setJax(jax: JaxList) {
@@ -218,98 +177,9 @@
     this.findID('Copy', 'Error')[disable ? 'disable' : 'enable']();
   }
 
-  /**
-   * Look up the annotations in the MathItem and set the ShowAs and CopyToClipboard menus
-   */
-  protected getAnnotationMenu() {
-    const annotations = this.getAnnotations(this.getSemanticNode());
-    this.createAnnotationMenu('Show', annotations, () => this.showAnnotation.post());
-    this.createAnnotationMenu('Copy', annotations, () => this.copyAnnotation());
-  }
-
-  /**
-   * Find the top-most semantics element that encloses the contents of the expression (if any)
-   *
-   * @returns {MmlNode | null}   The semantics node that was found (or null)
-   */
-  protected getSemanticNode(): MmlNode | null {
-    let node: MmlNode = this.mathItem.root;
-    while (node && !node.isKind('semantics'))  {
-      if (node.isToken || node.childNodes.length !== 1) return null;
-      node = node.childNodes[0];
-    }
-    return node;
-  }
-
-  /**
-   * @param {MmlNode} node           The semantics node whose annotations are to be obtained
-   * @returns {[string, string][]}   Array of [type, text] where the type is the annotation type
-   *                                   and text is the content of the annotation of that type
-   */
-  protected getAnnotations(node: MmlNode): [string, string][] {
-    const annotations = [] as [string, string][];
-    if (!node) return annotations;
-    for (const child of node.childNodes) {
-      if (child.isKind('annotation')) {
-        const match = this.annotationMatch(child);
-        if (match) {
-          const value = child.childNodes.reduce((text, chars) => text + chars.toString(), '');
-          annotations.push([match, value]);
-        }
-      }
-    }
-    return annotations;
-  }
-
-  /**
-   * @param {MmlNode} child    The annotation node to check if its encoding is one of the displayable ones
-   * @returns {string | null}         The annotation type if it does, or null if it doesn't
-   */
-  protected annotationMatch(child: MmlNode): string | null {
-    const encoding = child.attributes.get('encoding') as string;
-    for (const type of Object.keys(this.annotationTypes)) {
-      if (this.annotationTypes[type].indexOf(encoding) >= 0) {
-        return type;
-      }
-    }
-    return null;
-  }
-
-  /**
-   * Create a submenu from the available annotations and attach it to the proper menu item
-   *
-   * @param {string} id                        The id of the menu to attach to (Show or Copy)
-   * @param {[string, string][]} annotations   The annotations to use for the submenu
-   * @param {() => void} action                The action to perform when the annotation is selected
-   */
-  protected createAnnotationMenu(id: string, annotations: [string, string][], action: () => void) {
-    const menu = this.findID(id, 'Annotation') as Submenu;
-    menu.submenu = this.factory.get('subMenu')(this.factory, {
-      items: annotations.map(([type, value]) => {
-        return {
-          type: 'command',
-          id: type,
-          content: type,
-          action: () => {
-            this.annotation = value;
-            action();
-          }
-        };
-      }),
-      id: 'annotations'
-    }, menu);
-    if (annotations.length) {
-      menu.enable();
-    } else {
-      menu.disable();
-    }
-  }
-
   /*======================================================================*/
 
   /**
-=======
->>>>>>> f2cc587c
    * Renews the dynamic submenus.
    */
   public dynamicSubmenus() {
