--- conflicted
+++ resolved
@@ -30,11 +30,8 @@
 import {MathJaxObject as LoaderObject} from '../../components/loader.js';
 import {OptionList, userOptions, defaultOptions, expandable} from '../../util/Options.js';
 
-<<<<<<< HEAD
-=======
 import {SVG} from '../../output/svg.js';
 
->>>>>>> c735be33
 import * as AnnotationMenu from './AnnotationMenu.js';
 import {MJContextMenu} from './MJContextMenu.js';
 import {RadioCompare} from './RadioCompare.js';
@@ -42,10 +39,6 @@
 import {SelectableInfo} from './SelectableInfo.js';
 import {MenuMathDocument} from './MenuHandler.js';
 import * as MenuUtil from './MenuUtil.js';
-<<<<<<< HEAD
-
-=======
->>>>>>> c735be33
 
 
 import {Info, Parser, Rule, CssStyles, Submenu} from './mj-context-menu.js';
@@ -58,14 +51,11 @@
  */
 const MathJax = MJX as StartupObject & LoaderObject;
 
-<<<<<<< HEAD
-=======
 /**
  * The XML indentifiaction string
  */
 const XMLDECLARATION = '<?xml version="1.0" encoding="UTF-8" standalone="no"?>';
 
->>>>>>> c735be33
 /*==========================================================================*/
 
 /**
@@ -496,13 +486,9 @@
         this.a11yVar<boolean>('braille'),
         this.a11yVar<boolean>('viewBraille'),
         this.a11yVar<boolean>('voicing'),
-<<<<<<< HEAD
-        this.a11yVar<string>('locale', value => Sre.setupEngine({locale: value as string})),
-=======
         this.a11yVar<string>('locale', value => {
           MathJax._.a11y.sre.Sre.setupEngine({locale: value as string});
         }),
->>>>>>> c735be33
         this.a11yVar<string> ('speechRules', value => {
           const [domain, style] = value.split('-');
           this.document.options.sre.domain = domain;
@@ -523,30 +509,22 @@
         this.submenu('Show', 'Show Math As', [
           this.command('MathMLcode', 'MathML Code', () => this.mathmlCode.post()),
           this.command('Original', 'Original Form', () => this.originalText.post()),
-<<<<<<< HEAD
-          this.submenu('ShowAnnotation', 'Annotation')
-=======
           this.rule(),
           this.command('Speech', 'Speech Text', () => this.speechText.post(), {disabled: true}),
           this.command('SVG', 'SVG Image', () => this.postSvgImage(), {disabled: true}),
           this.submenu('ShowAnnotation', 'Annotation'),
           this.rule(),
           this.command('Error', 'Error Message', () => this.errorMessage.post(), {disabled: true})
->>>>>>> c735be33
         ]),
         this.submenu('Copy', 'Copy to Clipboard', [
           this.command('MathMLcode', 'MathML Code', () => this.copyMathML()),
           this.command('Original', 'Original Form', () => this.copyOriginal()),
-<<<<<<< HEAD
-          this.submenu('CopyAnnotation', 'Annotation')
-=======
           this.rule(),
           this.command('Speech', 'Speech Text', () => this.copySpeechText(), {disabled: true}),
           this.command('SVG', 'SVG Image', () => this.copySvgImage(), {disabled: true}),
           this.submenu('CopyAnnotation', 'Annotation'),
           this.rule(),
           this.command('Error', 'Error Message', () => this.copyErrorMessage(), {disabled: true})
->>>>>>> c735be33
         ]),
         this.rule(),
         this.submenu('Settings', 'Math Settings', [
@@ -659,10 +637,7 @@
     }) as MJContextMenu;
     const menu = this.menu;
     menu.findID('Settings', 'Overflow', 'Elide').disable();
-<<<<<<< HEAD
-=======
     menu.setJax(this.jax);
->>>>>>> c735be33
     this.about.attachMenu(menu);
     this.help.attachMenu(menu);
     this.originalText.attachMenu(menu);
@@ -674,10 +649,6 @@
     this.zoomBox.attachMenu(menu);
     this.checkLoadableItems();
     this.enableExplorerItems(this.settings.explorer);
-<<<<<<< HEAD
-    AnnotationMenu.setAnnotationBox(this.annotationText);
-    AnnotationMenu.setAnnotationTypes(this.options.annotationTypes);
-=======
     const cache: [string, string][] = [];
     MJContextMenu.DynamicSubmenus.set(
       'ShowAnnotation',
@@ -686,7 +657,6 @@
     MJContextMenu.DynamicSubmenus.set(
       'CopyAnnotation',
       AnnotationMenu.copyAnnotations(cache));
->>>>>>> c735be33
     CssStyles.addInfoStyles(this.document.document as any);
     CssStyles.addMenuStyles(this.document.document as any);
   }
@@ -805,15 +775,6 @@
   protected applySettings() {
     this.setTabOrder(this.settings.inTabOrder);
     this.document.options.enableAssistiveMml = this.settings.assistiveMml;
-<<<<<<< HEAD
-    this.document.options.enableExplorer = this.settings.explorer;
-    this.document.outputJax.options.scale = parseFloat(this.settings.scale);
-    if (this.settings.renderer !== this.defaultSettings.renderer) {
-      this.setRenderer(this.settings.renderer);
-    }
-    this.document.outputJax.options.displayOverflow = this.settings.overflow.toLowerCase();
-    this.document.outputJax.options.linebreaks.inline = this.settings.breakInline;
-=======
     const renderer = this.settings.renderer.replace(/[^a-zA-Z0-9]/g, '') || 'CHTML';
     const promise = (renderer !== this.defaultSettings.renderer ?
                      this.setRenderer(renderer, false) :
@@ -824,7 +785,6 @@
       this.document.outputJax.options.displayOverflow = this.settings.overflow.toLowerCase();
       this.document.outputJax.options.linebreaks.inline = this.settings.breakInline;
     });
->>>>>>> c735be33
   }
 
   /**
@@ -867,18 +827,8 @@
     return new Promise<void>((ok, fail) => {
       this.loadComponent('output/' + name, () => {
         const startup = MathJax.startup;
-<<<<<<< HEAD
-        if (name in startup.constructors) {
-          startup.useOutput(name, true);
-          startup.output = startup.getOutputJax();
-          startup.output.setAdaptor(this.document.adaptor);
-          startup.output.initialize();
-          this.jax[jax] = startup.output;
-          mathjax.handleRetriesFor(() => this.setOutputJax(jax));
-=======
         if (!(name in startup.constructors)) {
           return fail(new Error(`Component ${name} not loaded`));
->>>>>>> c735be33
         }
         startup.useOutput(name, true);
         startup.output = startup.getOutputJax();
@@ -1246,8 +1196,6 @@
    */
   protected copyOriginal() {
     MenuUtil.copyToClipboard(this.menu.mathItem.math.trim());
-<<<<<<< HEAD
-=======
   }
 
   /**
@@ -1271,7 +1219,6 @@
    */
   protected copyErrorMessage() {
     MenuUtil.copyToClipboard(this.menu.errorMsg.trim());
->>>>>>> c735be33
   }
 
   /*======================================================================*/
@@ -1435,7 +1382,4 @@
 
   /*======================================================================*/
 
-}
-// Adding dynamic submenus for annotations.
-MJContextMenu.DynamicSubmenus.set('ShowAnnotation', AnnotationMenu.showAnnotations);
-MJContextMenu.DynamicSubmenus.set('CopyAnnotation', AnnotationMenu.copyAnnotations);+}