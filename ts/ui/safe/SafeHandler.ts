--- conflicted
+++ resolved
@@ -107,16 +107,10 @@
     }
 
     /**
-<<<<<<< HEAD
-     * @param {MathItem} data.math The math item to sanitize
-     * @param {SafeMathDocument} data.document The document to use for the
+     * @param {object} data The argument containing math item and document
+     * @param {MathItem<N, T, D>} data.math The math item to sanitize
+     * @param {SafeMathDocument<N, T, D>} data.document The document to use for the
      *     filter (note: this has been bound to the input jax)
-=======
-     * @param {{document:SafeMathDocument<N,T,D>}} data   The document to use for the filter
-     *                                                (note: this has been bound to the input jax)
-     * @param {MathItem<N, T, D>} data.math The math item
-     * @param {SafeMathDocument<N, T, D>} data.document The associated document
->>>>>>> 4253e6db
      */
     protected sanitize(data: {
       math: MathItem<N, T, D>;
