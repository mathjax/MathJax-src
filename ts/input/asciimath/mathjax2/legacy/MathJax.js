--- conflicted
+++ resolved
@@ -19,11 +19,9 @@
     return obj;
   };
   var CONSTRUCTOR = function () {
-<<<<<<< HEAD
+
     return function aaa() {return aaa.Init.call(this,Object.assign(arguments,{call:aaa}))};
-=======
-    return function aaa() {return aaa.Init.call(this,arguments)};
->>>>>>> 4782106f
+
   };
 
   BASE.Object = OBJECT({
