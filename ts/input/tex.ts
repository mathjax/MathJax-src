--- conflicted
+++ resolved
@@ -200,11 +200,7 @@
       node = this.options.formatError(this, err);
     }
     node = this.parseOptions.nodeFactory.create('node', 'math', [node]);
-<<<<<<< HEAD
-    node.attributes.set('latex', this.latex);
-=======
     node.attributes.set(TexConstant.Attr.LATEX, this.latex);
->>>>>>> ae389ded
     if (globalEnv?.indentalign) {
       NodeUtil.setAttribute(node, 'indentalign', globalEnv.indentalign);
     }
