--- conflicted
+++ resolved
@@ -127,16 +127,12 @@
 /**
  * Save the jax so that it can be used when \require{} is processed.
  */
-<<<<<<< HEAD
 function config(_config: ParserConfiguration, jax: TeX<any, any, any>) {
-=======
-function config(_config: Configuration, jax: TeX<any, any, any>) {
   jax.parseOptions.packageData.set('require', {
     jax: jax,                             // \require needs access to this
     required: [...jax.options.packages],  // stores the names of the packages that have been added
     configured: new Map()                 // stores the packages that have been configured
   });
->>>>>>> d4295b95
   const options = jax.parseOptions.options.require;
   const prefix = options.prefix;
   if (prefix.match(/[^_a-zA-Z0-9]/)) {
