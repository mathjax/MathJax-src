/*************************************************************
 *
 *  Copyright (c) 2021-2024 The MathJax Consortium
 *
 *  Licensed under the Apache License, Version 2.0 (the "License");
 *  you may not use this file except in compliance with the License.
 *  You may obtain a copy of the License at
 *
 *      http://www.apache.org/licenses/LICENSE-2.0
 *
 *  Unless required by applicable law or agreed to in writing, software
 *  distributed under the License is distributed on an "AS IS" BASIS,
 *  WITHOUT WARRANTIES OR CONDITIONS OF ANY KIND, either express or implied.
 *  See the License for the specific language governing permissions and
 *  limitations under the License.
 */


/**
 * @fileoverview    Configuration file for the colortbl package.
 *
 * @author dpvc@mathjax.org (Davide P. Cervone)
 */

import {HandlerType, ConfigurationType} from '../HandlerTypes.js';
import {ArrayItem} from '../base/BaseItems.js';
import {Configuration, ParserConfiguration, ConfigurationHandler} from '../Configuration.js';
import {CommandMap} from '../TokenMap.js';
import TexParser from '../TexParser.js';
import TexError from '../TexError.js';

import {TeX} from '../../tex.js';

/**
 * Information about table colors.
 */
export interface ColorData {
  cell: string;
  row: string;
  col: string[];
}

//
//  Sublcass the ArrayItem to handle colored entries
//
export class ColorArrayItem extends ArrayItem {
  /**
   *  Store current color for cell, row, and columns.
   */
  public color: ColorData = {
    cell: '',
    row: '',
    col: []
  };

  /**
   * True if any cell is colored (we will make sure the edge cells are full sized).
   */
  public hasColor: boolean = false;

  /**
   * @override
   */
  public EndEntry() {
    super.EndEntry();
    const cell = this.row[this.row.length - 1];
    const color = this.color.cell || this.color.row || this.color.col[this.row.length - 1];
    if (color) {
      cell.attributes.set('mathbackground', color);
      this.color.cell = '';
      this.hasColor = true;
    }
  }

  /**
   * @override
   */
  public EndRow() {
    super.EndRow();
    this.color.row = '';
  }

  /**
   * @override
   */
  public createMml() {
    //
    // If there is any color in the array, give it an empty frame,
    //   if there isn't one already.  This will make sure the color
    //   in edge cells extends past their contents.
    //
    const mml = super.createMml();
    let table = (mml.isKind('mrow') ? mml.childNodes[1] : mml);
    if (table.isKind('menclose')) {
      table = table.childNodes[0].childNodes[0];
    }
    if (this.hasColor) {
      const attributes = table.attributes;
      if (attributes.get('frame') === 'none' &&
          attributes.get('data-frame-styles') === undefined) {
        attributes.set('data-frame-styles', '');
      }
    }
    return mml;
  }

}

<<<<<<< HEAD
//
//  Define macros for table coloring.
//
new CommandMap('colortbl', {
  cellcolor: ['TableColor', 'cell'],
  rowcolor:  ['TableColor', 'row'],
  columncolor: ['TableColor', 'col']
}, {
  /**
   * Add color to a column, row, or cell.
   *
   * @param {TexParser} parser       The active TeX parser
   * @param {string} name            The name of the macro that is being processed
   * @param {keyof ColorData} type   The type (col, row, cell) of color being added
   */
  TableColor(parser: TexParser, name: string, type: keyof ColorData) {
    const lookup = parser.configuration.packageData.get('color').model;  // use the color extension's color model
    const model = parser.GetBrackets(name, '');
    const color = lookup.getColor(model, parser.GetArgument(name));
    //
    // Check that we are in a colorable array.
    //
    const top = parser.stack.Top() as ColorArrayItem;
    if (!(top instanceof ColorArrayItem)) {
      throw new TexError('UnsupportedTableColor', parser.currentCS);
=======
/**
 * Add color to a column, row, or cell.
 *
 * @param {TexParser} parser       The active TeX parser
 * @param {string} name            The name of the macro that is being processed
 * @param {keyof ColorData} type   The type (col, row, cell) of color being added
 */
function TableColor(parser: TexParser, name: string, type: keyof ColorData) {
  const lookup = parser.configuration.packageData.get('color').model;  // use the color extension's color model
  const model = parser.GetBrackets(name, '');
  const color = lookup.getColor(model, parser.GetArgument(name));
  //
  // Check that we are in a colorable array.
  //
  const top = parser.stack.Top() as ColorArrayItem;
  if (!(top instanceof ColorArrayItem)) {
    throw new TexError('UnsupportedTableColor', 'Unsupported use of %1', parser.currentCS);
  }
  //
  //  Check the position of the macro and save the color.
  //
  if (type === 'col') {
    if (top.table.length && top.color.col[top.row.length] !== color) {
      throw new TexError('ColumnColorNotTop', '%1 must be in the top row or preamble', name);
>>>>>>> 20f46745
    }
    top.color.col[top.row.length] = color;
    //
    // Ignore the left and right overlap options.
    //
<<<<<<< HEAD
    if (type === 'col') {
      if (top.table.length && top.color.col[top.row.length] !== color) {
        throw new TexError('ColumnColorNotTop', name);
      }
      top.color.col[top.row.length] = color;
      //
      // Ignore the left and right overlap options.
      //
      if (parser.GetBrackets(name, '')) {
        parser.GetBrackets(name, '');
      }
    } else {
      top.color[type] = color;
      if (type === 'row' && (top.Size() || top.row.length)) {
        throw new TexError('RowColorNotFirst', name);
      }
=======
    if (parser.GetBrackets(name, '')) {
      parser.GetBrackets(name, '');
    }
  } else {
    top.color[type] = color;
    if (type === 'row' && (top.Size() || top.row.length)) {
      throw new TexError('RowColorNotFirst', '%1 must be at the beginning of a row', name);
>>>>>>> 20f46745
    }
  }
}

//
//  Define macros for table coloring.
//
new CommandMap('colortbl', {
  cellcolor: [TableColor, 'cell'],
  rowcolor:  [TableColor, 'row'],
  columncolor: [TableColor, 'col']
});

/**
 * The configuration function for colortbl.
 *
 * @param {ParserConfiguration} config   The configuration being used.
 * @param {Tex} jax                      The TeX jax using this configuration.
 */
const config = function (config: ParserConfiguration, jax: TeX<any, any, any>) {
  //
  //  Make sure color is configured.  (It doesn't have to be included in tex.packages.)
  //
  if (!jax.parseOptions.packageData.has('color')) {
    ConfigurationHandler.get('color').config(config, jax);
  }
};

//
//  Create the color-table configuration.
//
export const ColortblConfiguration = Configuration.create('colortbl', {
  [ConfigurationType.HANDLER]: {[HandlerType.MACRO]: ['colortbl']},
  [ConfigurationType.ITEMS]: {'array': ColorArrayItem},  // overrides original array class
  [ConfigurationType.PRIORITY]: 10,                      // make sure we are processed after the base package (to override its array)
  [ConfigurationType.CONFIG]: [config, 10]               // make sure we configure after the color package, if it is used.
});<|MERGE_RESOLUTION|>--- conflicted
+++ resolved
@@ -106,33 +106,6 @@
 
 }
 
-<<<<<<< HEAD
-//
-//  Define macros for table coloring.
-//
-new CommandMap('colortbl', {
-  cellcolor: ['TableColor', 'cell'],
-  rowcolor:  ['TableColor', 'row'],
-  columncolor: ['TableColor', 'col']
-}, {
-  /**
-   * Add color to a column, row, or cell.
-   *
-   * @param {TexParser} parser       The active TeX parser
-   * @param {string} name            The name of the macro that is being processed
-   * @param {keyof ColorData} type   The type (col, row, cell) of color being added
-   */
-  TableColor(parser: TexParser, name: string, type: keyof ColorData) {
-    const lookup = parser.configuration.packageData.get('color').model;  // use the color extension's color model
-    const model = parser.GetBrackets(name, '');
-    const color = lookup.getColor(model, parser.GetArgument(name));
-    //
-    // Check that we are in a colorable array.
-    //
-    const top = parser.stack.Top() as ColorArrayItem;
-    if (!(top instanceof ColorArrayItem)) {
-      throw new TexError('UnsupportedTableColor', parser.currentCS);
-=======
 /**
  * Add color to a column, row, or cell.
  *
@@ -149,46 +122,26 @@
   //
   const top = parser.stack.Top() as ColorArrayItem;
   if (!(top instanceof ColorArrayItem)) {
-    throw new TexError('UnsupportedTableColor', 'Unsupported use of %1', parser.currentCS);
+    throw new TexError('UnsupportedTableColor',  parser.currentCS);
   }
   //
   //  Check the position of the macro and save the color.
   //
   if (type === 'col') {
     if (top.table.length && top.color.col[top.row.length] !== color) {
-      throw new TexError('ColumnColorNotTop', '%1 must be in the top row or preamble', name);
->>>>>>> 20f46745
+      throw new TexError('ColumnColorNotTop',  name);
     }
     top.color.col[top.row.length] = color;
     //
     // Ignore the left and right overlap options.
     //
-<<<<<<< HEAD
-    if (type === 'col') {
-      if (top.table.length && top.color.col[top.row.length] !== color) {
-        throw new TexError('ColumnColorNotTop', name);
-      }
-      top.color.col[top.row.length] = color;
-      //
-      // Ignore the left and right overlap options.
-      //
-      if (parser.GetBrackets(name, '')) {
-        parser.GetBrackets(name, '');
-      }
-    } else {
-      top.color[type] = color;
-      if (type === 'row' && (top.Size() || top.row.length)) {
-        throw new TexError('RowColorNotFirst', name);
-      }
-=======
     if (parser.GetBrackets(name, '')) {
       parser.GetBrackets(name, '');
     }
   } else {
     top.color[type] = color;
     if (type === 'row' && (top.Size() || top.row.length)) {
-      throw new TexError('RowColorNotFirst', '%1 must be at the beginning of a row', name);
->>>>>>> 20f46745
+      throw new TexError('RowColorNotFirst', name);
     }
   }
 }
