/*************************************************************
 *
 *  Copyright (c) 2017-2024 The MathJax Consortium
 *
 *  Licensed under the Apache License, Version 2.0 (the "License");
 *  you may not use this file except in compliance with the License.
 *  You may obtain a copy of the License at
 *
 *      http://www.apache.org/licenses/LICENSE-2.0
 *
 *  Unless required by applicable law or agreed to in writing, software
 *  distributed under the License is distributed on an "AS IS" BASIS,
 *  WITHOUT WARRANTIES OR CONDITIONS OF ANY KIND, either express or implied.
 *  See the License for the specific language governing permissions and
 *  limitations under the License.
 */

/**
 * @file  Implements the TeX version of the FindMath object
 *
 * @author dpvc@mathjax.org (Davide Cervone)
 */

import { AbstractFindMath } from '../../core/FindMath.js';
import { OptionList } from '../../util/Options.js';
import { sortLength, quotePattern } from '../../util/string.js';
import { ProtoItem, protoItem } from '../../core/MathItem.js';

/**
 * Shorthand types for data about end delimiters and delimiter pairs
 */
export type EndItem = [string, boolean, RegExp];
export type Delims = [string, string];

/*****************************************************************/
/*
 *  Implements the FindTeX class (extends AbstractFindMath)
 *
 *  Locates TeX expressions within strings
 */

/**
 * @template N  The HTMLElement node class
 * @template T  The Text node class
 * @template D  The Document class
 */
export class FindTeX<N, T, D> extends AbstractFindMath<N, T, D> {
  /**
   * @type {OptionList}
   */
  /* prettier-ignore */
  public static OPTIONS: OptionList = {
    inlineMath: [              // The start/end delimiter pairs for in-line math
      //  ['$', '$'],              //  (comment out any you don't want, or add your own, but
      ['\\(', '\\)']           //  be sure that you don't have an extra comma at the end)
    ],

    displayMath: [             // The start/end delimiter pairs for display math
      ['$$', '$$'],            //  (comment out any you don't want, or add your own, but
      ['\\[', '\\]']           //  be sure that you don't have an extra comma at the end)
    ],

    processEscapes: true,      // set to true to allow \$ to produce a dollar without
    //   starting in-line math mode
    processEnvironments: true, // set to true to process \begin{xxx}...\end{xxx} outside
    //   of math mode, false to prevent that
    processRefs: true,         // set to true to process \ref{...} outside of math mode
  };

  /**
   * The regular expression for any starting delimiter
   */
  protected start: RegExp;

  /**
   * The end-delimiter data keyed to the opening delimiter string
   */
  protected end: { [name: string]: EndItem };

  /**
   * False if the configuration has no delimiters (so search can be skipped), true otherwise
   */
  protected hasPatterns: boolean;

  /**
   * The index of the \begin...\end pattern in the regex match array
   */
  protected env: number;

  /**
   * The index of the \ref and escaped character patters in the regex match array
   */
  protected sub: number;

  /**
   * @override
   */
  constructor(options: OptionList) {
    super(options);
    this.getPatterns();
  }

  /**
   * Create the patterns needed for searching the strings for TeX
   *   based on the configuration options
   */
  protected getPatterns() {
<<<<<<< HEAD
    const options = this.options;
    const starts: string[] = [],
      parts: string[] = [],
      subparts: string[] = [];
=======
    let options = this.options;
    let starts: string[] = [];
    let parts: string[] = [];
    let subparts: string[] = [];
>>>>>>> 8345f842
    this.end = {};
    this.env = this.sub = 0;
    let i = 1;
    options['inlineMath'].forEach((delims: Delims) =>
      this.addPattern(starts, delims, false)
    );
    options['displayMath'].forEach((delims: Delims) =>
      this.addPattern(starts, delims, true)
    );
    if (starts.length) {
      parts.push(starts.sort(sortLength).join('|'));
    }
    if (options['processEnvironments']) {
      parts.push('\\\\begin\\s*\\{([^}]*)\\}');
      this.env = i;
      i++;
    }
    if (options['processEscapes']) {
      subparts.push('\\\\([\\\\$])');
    }
    if (options['processRefs']) {
      subparts.push('(\\\\(?:eq)?ref\\s*\\{[^}]*\\})');
    }
    if (subparts.length) {
      parts.push('(' + subparts.join('|') + ')');
      this.sub = i;
    }
    this.start = new RegExp(parts.join('|'), 'g');
    this.hasPatterns = parts.length > 0;
  }

  /**
   * Add the needed patterns for a pair of delimiters
   *
   * @param {string[]} starts  Array of starting delimiter strings
   * @param {Delims} delims    Array of delimiter strings, as [start, end]
   * @param {boolean} display  True if the delimiters are for display mode
   */
  protected addPattern(starts: string[], delims: Delims, display: boolean) {
    const [open, close] = delims;
    starts.push(quotePattern(open));
    this.end[open] = [close, display, this.endPattern(close)];
  }

  /**
   * Create the pattern for a close delimiter
   *
   * @param {string} end   The end delimiter text
   * @param {string} endp  The end delimiter pattern (overrides the literal end pattern)
   * @returns {RegExp}      The regular expression for the end delimiter
   */
  protected endPattern(end: string, endp?: string): RegExp {
    return new RegExp(
      (endp || quotePattern(end)) + '|\\\\(?:[a-zA-Z]|.)|[{}]',
      'g'
    );
  }

  /**
   * Search for the end delimiter given the start delimiter,
   *   skipping braced groups, and control sequences that aren't
   *   the close delimiter.
   *
   * @param {string} text            The string being searched for the end delimiter
   * @param {number} n               The index of the string being searched
   * @param {RegExpExecArray} start  The result array from the start-delimiter search
   * @param {EndItem} end            The end-delimiter data corresponding to the start delimiter
   * @returns {ProtoItem<N,T>}        The proto math item for the math, if found
   */
  protected findEnd(
    text: string,
    n: number,
    start: RegExpExecArray,
    end: EndItem
  ): ProtoItem<N, T> {
    const [close, display, pattern] = end;
    const i = (pattern.lastIndex = start.index + start[0].length);
    let match: RegExpExecArray,
      braces: number = 0;
    while ((match = pattern.exec(text))) {
      if ((match[1] || match[0]) === close && braces === 0) {
        return protoItem<N, T>(
          start[0],
          text.substring(i, match.index),
          match[0],
          n,
          start.index,
          match.index + match[0].length,
          display
        );
      } else if (match[0] === '{') {
        braces++;
      } else if (match[0] === '}' && braces) {
        braces--;
      }
    }
    return null;
  }

  /**
   * Search a string for math delimited by one of the delimiter pairs,
   *   or by \begin{env}...\end{env}, or \eqref{...}, \ref{...}, \\, or \$.
   *
   * @param {ProtoItem[]} math  The array of proto math items located so far
   * @param {number} n          The index of the string being searched
   * @param {string} text       The string being searched
   */
  protected findMathInString(math: ProtoItem<N, T>[], n: number, text: string) {
    let start, match;
    this.start.lastIndex = 0;
    while ((start = this.start.exec(text))) {
      if (start[this.env] !== undefined && this.env) {
        const end = '\\\\end\\s*(\\{' + quotePattern(start[this.env]) + '\\})';
        match = this.findEnd(text, n, start, [
          '{' + start[this.env] + '}',
          true,
          this.endPattern(null, end),
        ]);
        if (match) {
          match.math = match.open + match.math + match.close;
          match.open = match.close = '';
        }
      } else if (start[this.sub] !== undefined && this.sub) {
        const math = start[this.sub];
        const end = start.index + start[this.sub].length;
        if (math.length === 2) {
          match = protoItem<N, T>(
            '',
            math.substring(1),
            '',
            n,
            start.index,
            end
          );
        } else {
          match = protoItem<N, T>('', math, '', n, start.index, end, false);
        }
      } else {
        match = this.findEnd(text, n, start, this.end[start[0]]);
      }
      if (match) {
        math.push(match);
        this.start.lastIndex = match.end.n;
      }
    }
  }

  /**
   * Search for math in an array of strings and return an array of matches.
   *
   * @override
   */
  public findMath(strings: string[]) {
    const math: ProtoItem<N, T>[] = [];
    if (this.hasPatterns) {
      for (let i = 0, m = strings.length; i < m; i++) {
        this.findMathInString(math, i, strings[i]);
      }
    }
    return math;
  }
}<|MERGE_RESOLUTION|>--- conflicted
+++ resolved
@@ -105,17 +105,10 @@
    *   based on the configuration options
    */
   protected getPatterns() {
-<<<<<<< HEAD
     const options = this.options;
-    const starts: string[] = [],
-      parts: string[] = [],
-      subparts: string[] = [];
-=======
-    let options = this.options;
-    let starts: string[] = [];
-    let parts: string[] = [];
-    let subparts: string[] = [];
->>>>>>> 8345f842
+    const starts: string[] = [];
+    const parts: string[] = [];
+    const subparts: string[] = [];
     this.end = {};
     this.env = this.sub = 0;
     let i = 1;
