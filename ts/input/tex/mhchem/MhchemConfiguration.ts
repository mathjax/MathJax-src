--- conflicted
+++ resolved
@@ -61,13 +61,8 @@
 
 new CommandMap(
   'mhchem', {
-<<<<<<< HEAD
-    ce: [],
-    pu: ['Machine', 'pu'],
-=======
     ce: [MhchemMethods.Machine, 'ce'],
     pu: [MhchemMethods.Machine, 'pu'],
->>>>>>> 20f46745
     longrightleftharpoons: [
       MhchemMethods.Macro,
       '\\stackrel{\\textstyle{-}\\!\\!{\\rightharpoonup}}{\\smash{{\\leftharpoondown}\\!\\!{-}}}'
