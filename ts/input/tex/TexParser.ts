--- conflicted
+++ resolved
@@ -89,13 +89,8 @@
     this.stack = new Stack(this.itemFactory, ENV, inner ? isInner : true);
     this.Parse();
     this.Push(this.itemFactory.create('stop'));
-<<<<<<< HEAD
-    console.log('Final');
-    console.log(this.string);
     this.updateResult(this.string, this.i);
-=======
     this.stack.env = ENV;
->>>>>>> 0c6116b8
   }
 
   /**
