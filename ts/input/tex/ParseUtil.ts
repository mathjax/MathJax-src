/*************************************************************
 *
 *  Copyright (c) 2009-2023 The MathJax Consortium
 *
 *  Licensed under the Apache License, Version 2.0 (the "License");
 *  you may not use this file except in compliance with the License.
 *  You may obtain a copy of the License at
 *
 *      http://www.apache.org/licenses/LICENSE-2.0
 *
 *  Unless required by applicable law or agreed to in writing, software
 *  distributed under the License is distributed on an "AS IS" BASIS,
 *  WITHOUT WARRANTIES OR CONDITIONS OF ANY KIND, either express or implied.
 *  See the License for the specific language governing permissions and
 *  limitations under the License.
 */


/**
 * @fileoverview A namespace for utility functions for the TeX Parser.
 *
 * @author v.sorge@mathjax.org (Volker Sorge)
 */

import {TEXCLASS, MmlNode} from '../../core/MmlTree/MmlNode.js';
import {EnvList} from './StackItem.js';
import {ArrayItem} from './base/BaseItems.js';
import ParseOptions from './ParseOptions.js';
import NodeUtil from './NodeUtil.js';
import TexParser from './TexParser.js';
import TexError from './TexError.js';
import {entities} from '../../util/Entities.js';
import {MmlMunderover} from '../../core/MmlTree/MmlNodes/munderover.js';


class UnitMap extends Map<string, number> {

  public num = '([-+]?([.,]\\d+|\\d+([.,]\\d*)?))';
  public unit = '';
  public dimenEnd = /./;
  public dimenRest = /./;

  /**
   * @override
   */
  constructor(map: [string, number][]) {
    super(map);
    this.updateDimen();
  }

  /**
   * Updates the regular expressions for the unit.
   */
  private updateDimen() {
    this.unit = `(${Array.from(this.keys()).join('|')})`;
    this.dimenEnd = RegExp('^\\s*' + this.num + '\\s*' + this.unit + '\\s*$');
    this.dimenRest = RegExp('^\\s*' + this.num + '\\s*' + this.unit + ' ?');
  }

  /**
   * @override
   */
  public set(name: string, ems: number) {
    super.set(name, ems);
    this.updateDimen();
    return this;
  }

  /**
   * Retrieves conversion value for an existing dimension. If the dimension does
   * not exist, `pt` is used, similar to TeX behaviour. However, no error is thrown.
   *
   * @override
   */
  public get(name: string) {
    return super.get(name) || super.get('pt');
  }

  /**
   * @override
   */
  public delete(name: string) {
    if (super.delete(name)) {
      this.updateDimen();
      return true;
    }
    return false;
  }

}

const emPerInch = 7.2;
const pxPerInch = 72;

/**
 * Transforms mu dimension to em if necessary.
 * @param {[string, string, number]} [value, unit, length] The dimension triple.
 * @return {[string, string, number]} [value, unit, length] The transformed triple.
 */
function muReplace([value, unit, length]: [string, string, number]): [string, string, number] {
  if (unit !== 'mu') {
    return [value, unit, length];
  }
  let em = ParseUtil.em(ParseUtil.UNIT_CASES.get(unit) * (parseFloat(value || '1')));
  return [em.slice(0, -2), 'em', length];
}

/**
 * Implementation of the keyval function from https://www.ctan.org/pkg/keyval
 * @param {string} text The optional parameter string for a package or
 *     command.
<<<<<<< HEAD
 * @return {EnvList} Set of options as key/value pairs.
 */
function readKeyval(text: string): EnvList {
  let options: EnvList = {};
  let rest = text;
  let end, key, val;
  while (rest) {
    [key, end, rest] = readValue(rest, ['=', ',']);
    if (end === '=') {
      [val, end, rest] = readValue(rest, [',']);
=======
 * @param {boolean?} l3keys If true, use l3key-style parsing (only remove one set of braces)
 * @return {EnvList} Set of options as key/value pairs.
 */
function readKeyval(text: string, l3keys: boolean = false): EnvList {
  let options: EnvList = {};
  let rest = text;
  let end, key, val;
  let dropBrace = true;
  while (rest) {
    [key, end, rest] = readValue(rest, ['=', ','], l3keys, dropBrace);
    dropBrace = false;
    if (end === '=') {
      [val, end, rest] = readValue(rest, [','], l3keys);
>>>>>>> d582460b
      val = (val === 'false' || val === 'true') ?
        JSON.parse(val) : val;
      options[key] = val;
    } else if (key) {
      options[key] = true;
    }
  }
  return options;
}


/**
 * Removes pairs of outer braces.
 * @param {string} text The string to clean.
 * @param {number} count The number of outer braces to slice off.
 * @return {string} The cleaned string.
 */
function removeBraces(text: string, count: number): string {
  while (count > 0) {
    text = text.trim().slice(1, -1);
    count--;
  }
  return text.trim();
}


/**
 * Read a value from the given string until an end parameter is reached or
 * string is exhausted.
 * @param {string} text The string to process.
 * @param {string[]} end List of possible end characters.
<<<<<<< HEAD
 * @return {[string, string, string]} The collected value, the actual end
 *     character, and the rest of the string still to parse.
 */
function readValue(text: string, end: string[]): [string, string, string] {
=======
 * @param {boolean?} l3keys If true, use l3key-style parsing (only remove one set of braces)
 * @param {boolean?} dropBrace True if the outermost braces should be dropped
 * @return {[string, string, string]} The collected value, the actual end
 *     character, and the rest of the string still to parse.
 */
function readValue(text: string, end: string[],
                   l3keys: boolean = false, dropBrace: boolean = false): [string, string, string] {
>>>>>>> d582460b
  let length = text.length;
  let braces = 0;
  let value = '';
  let index = 0;
  let start = 0;             // Counter for the starting left braces.
  let startCount = true;     // Flag for counting starting left braces.
  let stopCount = false;     // If true right braces are found directly
  // after starting braces, but no other char yet.
  while (index < length) {
    let c = text[index++];
    switch (c) {
<<<<<<< HEAD
=======
      case '\\':               // Handle control sequences (in particular, \{ and \})
        value += c + text[index++];
        startCount = stopCount = false;
        continue;
>>>>>>> d582460b
      case ' ':                // Ignore spaces.
        break;
      case '{':
        if (startCount) {      // Count start left braces at start.
          start++;
        } else {
          stopCount = false;
<<<<<<< HEAD
          if (start > braces) {   // Some start left braces have been closed.
            start = braces;
          }
=======
>>>>>>> d582460b
        }
        braces++;
        break;
      case '}':
        if (braces) {          // Closing braces.
          braces--;
        }
        if (startCount || stopCount) {  // Closing braces at the start.
          start--;
          stopCount = true;    // Continue to close braces.
        }
        startCount = false;    // Stop counting start left braces.
        break;
      default:
        if (!braces && end.indexOf(c) !== -1) {   // End character reached.
          return [stopCount ? 'true' :            // If Stop count is true we
            // have balanced braces, only.
<<<<<<< HEAD
            removeBraces(value, start), c, text.slice(index)];
=======
            removeBraces(value, l3keys ? Math.min(1, start) : start), c, text.slice(index)];
        }
        if (start > braces) {   // Some start left braces have been closed.
          start = braces;
>>>>>>> d582460b
        }
        startCount = false;
        stopCount = false;
    }
    value += c;
  }
  if (braces) {
    throw new TexError('ExtraOpenMissingClose',
                       'Extra open brace or missing close brace');
  }
<<<<<<< HEAD
  return [stopCount ? 'true' : removeBraces(value, start), '', text.slice(index)];
=======
  return (dropBrace && !stopCount && start) ? ['', '', removeBraces(value, 1)] :
    [stopCount ? 'true' : removeBraces(value, l3keys ? Math.min(1, start) : start), '', text.slice(index)];
>>>>>>> d582460b
}

export const ParseUtil = {

  // Note, the following are TeX CM font values.
  UNIT_CASES: new UnitMap([
    ['em', 1],
    ['ex', .43],
    ['pt', 1 / 10],                // 10 pt to an em
    ['pc', 1.2],                   // 12 pt to a pc
    ['px', emPerInch / pxPerInch],
    ['in', emPerInch],
    ['cm', emPerInch / 2.54], // 2.54 cm to an inch
    ['mm', emPerInch / 25.4], // 10 mm to a cm
    ['mu', 1 / 18],
  ]),


  /**
   * Matches for a dimension argument.
   * @param {string} dim The argument.
   * @param {boolean} rest Allow for trailing garbage in the dimension string.
   * @return {[string, string, number]} The match result as (Anglosaxon) value,
   *     unit name, length of matched string. The latter is interesting in the
   *     case of trailing garbage.
   */
<<<<<<< HEAD
  matchDimen: function(
=======
  matchDimen(
>>>>>>> d582460b
    dim: string, rest: boolean = false): [string, string, number] {
    let match = dim.match(rest ? ParseUtil.UNIT_CASES.dimenRest : ParseUtil.UNIT_CASES.dimenEnd);
    return match ?
      muReplace([match[1].replace(/,/, '.'), match[4], match[0].length]) :
      [null, null, 0];
  },


  /**
   * Convert a dimension string into standard em dimension.
   * @param {string} dim The attribute string.
   * @return {number} The numerical value.
   */
<<<<<<< HEAD
  dimen2em: function(dim: string): number {
=======
  dimen2em(dim: string): number {
>>>>>>> d582460b
    let [value, unit] = ParseUtil.matchDimen(dim);
    let m = parseFloat(value || '1');
    let factor = ParseUtil.UNIT_CASES.get(unit);
    return factor ? factor * (m) : 0;
  },


  /**
   * Turns a number into an em value.
   * @param {number} m The number.
   * @return {string} The em dimension string.
   */
<<<<<<< HEAD
  em: function(m: number): string {
=======
  em(m: number): string {
>>>>>>> d582460b
    if (Math.abs(m) < .0006) {
      return '0em';
    }
    return m.toFixed(3).replace(/\.?0+$/, '') + 'em';
  },

  // Above will move into lenghts
  //
  // Remainder: Parse Utililities

  /**
   * Takes an array of numbers and returns a space-separated string of em values.
   * @param {number[]} W  The widths to be turned into em values
   * @return {string}     The numbers with em units, separated by spaces.
   */
<<<<<<< HEAD
  cols: function(...W: number[]): string {
=======
  cols(...W: number[]): string {
>>>>>>> d582460b
    return W.map(n => ParseUtil.em(n)).join(' ');
  },


  /**
   * Create an mrow that has stretchy delimiters at either end, as needed
   * @param {ParseOptions} configuration Current parse options.
   * @param {string} open The opening fence.
   * @param {MmlNode} mml The enclosed node.
   * @param {string} close The closing fence.
   * @param {string=} big Bigg command.
   */
<<<<<<< HEAD
  fenced: function(configuration: ParseOptions, open: string, mml: MmlNode,
                   close: string, big: string = '', color: string = '') {
=======
  fenced(configuration: ParseOptions, open: string, mml: MmlNode,
         close: string, big: string = '', color: string = '') {
>>>>>>> d582460b
    // @test Fenced, Fenced3
    let nf = configuration.nodeFactory;
    let mrow = nf.create('node', 'mrow', [],
                         {open: open, close: close, texClass: TEXCLASS.INNER});
    let mo;
    if (big) {
      mo = new TexParser('\\' + big + 'l' + open, configuration.parser.stack.env, configuration).mml();
    } else {
      let openNode = nf.create('text', open);
      mo = nf.create('node', 'mo', [],
                     {fence: true, stretchy: true, symmetric: true, texClass: TEXCLASS.OPEN},
                     openNode);
    }
    NodeUtil.appendChildren(mrow, [mo, mml]);
    if (big) {
      mo = new TexParser('\\' + big + 'r' + close, configuration.parser.stack.env, configuration).mml();
    } else {
      let closeNode = nf.create('text', close);
      mo = nf.create('node', 'mo', [],
                     {fence: true, stretchy: true, symmetric: true, texClass: TEXCLASS.CLOSE},
                     closeNode);
    }
    color && mo.attributes.set('mathcolor', color);
    NodeUtil.appendChildren(mrow, [mo]);
    return mrow;
  },


  /**
   *  Create an mrow that has \\mathchoice using \\bigg and \\big for the delimiters.
   * @param {ParseOptions} configuration The current parse options.
   * @param {string} open The opening fence.
   * @param {MmlNode} mml The enclosed node.
   * @param {string} close The closing fence.
   * @return {MmlNode} The mrow node.
   */
<<<<<<< HEAD
  fixedFence: function(configuration: ParseOptions, open: string,
                       mml: MmlNode, close: string): MmlNode {
=======
  fixedFence(configuration: ParseOptions, open: string,
             mml: MmlNode, close: string): MmlNode {
>>>>>>> d582460b
    // @test Choose, Over With Delims, Above with Delims
    let mrow = configuration.nodeFactory.create('node',
                                                'mrow', [], {open: open, close: close, texClass: TEXCLASS.ORD});
    if (open) {
      NodeUtil.appendChildren(mrow, [ParseUtil.mathPalette(configuration, open, 'l')]);
    }
    if (NodeUtil.isType(mml, 'mrow')) {
      NodeUtil.appendChildren(mrow, NodeUtil.getChildren(mml));
    } else {
      NodeUtil.appendChildren(mrow, [mml]);
    }
    if (close) {
      NodeUtil.appendChildren(mrow, [ParseUtil.mathPalette(configuration, close, 'r')]);
    }
    return mrow;
  },


  /**
   * Generates a mathchoice element for fences. These will be resolved later,
   * once the position, and therefore size, of the of the fenced expression is
   * known.
   * @param {ParseOptions} configuration The current parse otpions.
   * @param {string} fence The fence.
   * @param {string} side The side of the fence (l or r).
   * @return {MmlNode} The mathchoice node.
   */
<<<<<<< HEAD
  mathPalette: function(configuration: ParseOptions, fence: string,
                        side: string): MmlNode  {
=======
  mathPalette(configuration: ParseOptions, fence: string,
              side: string): MmlNode  {
>>>>>>> d582460b
    if (fence === '{' || fence === '}') {
      fence = '\\' + fence;
    }
    let D = '{\\bigg' + side + ' ' + fence + '}';
    let T = '{\\big' + side + ' ' + fence + '}';
    return new TexParser('\\mathchoice' + D + T + T + T, {}, configuration).mml();
  },


  /**
   * If the initial child, skipping any initial space or
   * empty braces (TeXAtom with child being an empty inferred row),
   * is an <mo>, precede it by an empty <mi> to force the <mo> to
   * be infix.
   * @param {ParseOptions} configuration The current parse options.
   * @param {MmlNode[]} nodes The row of nodes to scan for an initial <mo>
   */
<<<<<<< HEAD
  fixInitialMO: function(configuration: ParseOptions, nodes: MmlNode[]) {
=======
  fixInitialMO(configuration: ParseOptions, nodes: MmlNode[]) {
>>>>>>> d582460b
    for (let i = 0, m = nodes.length; i < m; i++) {
      let child = nodes[i];
      if (child && (!NodeUtil.isType(child, 'mspace') &&
        (!NodeUtil.isType(child, 'TeXAtom') ||
          (NodeUtil.getChildren(child)[0] &&
            NodeUtil.getChildren(NodeUtil.getChildren(child)[0]).length)))) {
        if (NodeUtil.isEmbellished(child) ||
          (NodeUtil.isType(child, 'TeXAtom') && NodeUtil.getTexClass(child) === TEXCLASS.REL)) {
          let mi = configuration.nodeFactory.create('node', 'mi');
          nodes.unshift(mi);
        }
        break;
      }
    }
  },


  /**
   * Break up a string into text and math blocks.
   * @param {TexParser} parser The calling parser.
   * @param {string} text The text in the math expression to parse.
   * @param {number|string=} level The scriptlevel.
   * @param {string} font The mathvariant to use
   * @return {MmlNode[]} The nodes corresponding to the internal math expression.
   */
<<<<<<< HEAD
  internalMath: function(
=======
  internalMath(
>>>>>>> d582460b
    parser: TexParser,
    text: string,
    level?: number | string,
    font?: string
  ): MmlNode[] {
    text = text.replace(/ +/g, ' ');
    if (parser.configuration.options.internalMath) {
      return parser.configuration.options.internalMath(parser, text, level, font);
    }
    let mathvariant = font || parser.stack.env.font;
    let def = (mathvariant ? {mathvariant} : {});
    let mml: MmlNode[] = [], i = 0, k = 0, c, node, match = '', braces = 0;
    if (text.match(/\\?[${}\\]|\\\(|\\(?:eq)?ref\s*\{|\\U/)) {
      while (i < text.length) {
        c = text.charAt(i++);
        if (c === '$') {
          if (match === '$' && braces === 0) {
            // @test Interspersed Text
            node = parser.create(
              'node', 'TeXAtom',
              [(new TexParser(text.slice(k, i - 1), {}, parser.configuration)).mml()]);
            mml.push(node);
            match = '';
            k = i;
          } else if (match === '') {
            // @test Interspersed Text
            if (k < i - 1) {
              // @test Interspersed Text
              mml.push(ParseUtil.internalText(parser, text.slice(k, i - 1), def));
            }
            match = '$';
            k = i;
          }
        } else if (c === '{' && match !== '') {
          // @test Mbox Mbox, Mbox Math
          braces++;
        } else if (c === '}') {
          // @test Mbox Mbox, Mbox Math
          if (match === '}' && braces === 0) {
            // @test Mbox Eqref, Mbox Math
            let atom = (new TexParser(text.slice(k, i), {}, parser.configuration)).mml();
            node = parser.create('node', 'TeXAtom', [atom], def);
            mml.push(node);
            match = '';
            k = i;
          } else if (match !== '') {
            // @test Mbox Math, Mbox Mbox
            if (braces) {
              // @test Mbox Math, Mbox Mbox
              braces--;
            }
          }
        } else if (c === '\\') {
          // @test Mbox Eqref, Mbox CR
          if (match === '' && text.substring(i).match(/^(eq)?ref\s*\{/)) {
            // @test Mbox Eqref
            let len = ((RegExp as any)['$&'] as string).length;
            if (k < i - 1) {
              // @test Mbox Eqref
              mml.push(ParseUtil.internalText(parser, text.slice(k, i - 1), def));
            }
            match = '}';
            k = i - 1;
            i += len;
          } else {
            // @test Mbox CR, Mbox Mbox
            c = text.charAt(i++);
            if (c === '(' && match === '') {
              // @test Mbox Internal Display
              if (k < i - 2) {
                // @test Mbox Internal Display
                mml.push(ParseUtil.internalText(parser, text.slice(k, i - 2), def));
              }
              match = ')'; k = i;
            } else if (c === ')' && match === ')' && braces === 0) {
              // @test Mbox Internal Display
              node = parser.create(
                'node', 'TeXAtom',
                [(new TexParser(text.slice(k, i - 2), {}, parser.configuration)).mml()]);
              mml.push(node);
              match = '';
              k = i;
            } else if (c.match(/[${}\\]/) && match === '')  {
              // @test Mbox CR
              i--;
              text = text.substring(0, i - 1) + text.substring(i); // remove \ from \$, \{, \}, or \\
            } else if (c === 'U') {
              const arg = text.substring(i).match(/^\s*(?:([0-9A-F])|\{\s*([0-9A-F]+)\s*\})/);
              if (!arg) {
                throw new TexError('BadRawUnicode',
                                   'Argument to %1 must a hexadecimal number with 1 to 6 digits', '\\U');
              }
              //  Replace \U{...} with specified character
              const c = String.fromCodePoint(parseInt(arg[1] || arg[2], 16));
              text = text.substring(0, i - 2) + c + text.substring(i + arg[0].length);
            }
          }
        }
      }
      if (match !== '') {
        // @test Internal Math Error
        throw new TexError('MathNotTerminated', 'Math not terminated in text box');
      }
    }
    if (k < text.length) {
      // @test Interspersed Text, Mbox Mbox
      mml.push(ParseUtil.internalText(parser, text.slice(k), def));
    }
    if (level != null) {
      // @test Label, Fbox, Hbox
      mml = [parser.create('node', 'mstyle', mml, {displaystyle: false, scriptlevel: level})];
    } else if (mml.length > 1) {
      // @test Interspersed Text
      mml = [parser.create('node', 'mrow', mml)];
    }
    return mml;
  },


  /**
   * Parses text internal to boxes or labels.
   * @param {TexParser} parser The current tex parser.
   * @param {string} text The text to parse.
   * @param {EnvList} def The attributes of the text node.
   * @return {MmlNode} The text node.
   */
<<<<<<< HEAD
  internalText: function(parser: TexParser, text: string, def: EnvList): MmlNode {
=======
  internalText(parser: TexParser, text: string, def: EnvList): MmlNode {
>>>>>>> d582460b
    // @test Label, Fbox, Hbox
    text = text.replace(/\n+/g, ' ').replace(/^\s+/, entities.nbsp).replace(/\s+$/, entities.nbsp);
    let textNode = parser.create('text', text);
    return parser.create('node', 'mtext', [], def, textNode);
  },

  /**
   * Create an munderover node with the given script position.
   * @param {TexParser} parser   The current TeX parser.
   * @param {MmlNode} base       The base node.
   * @param {MmlNode} script     The under- or over-script.
   * @param {string} pos         Either 'over' or 'under'.
   * @param {boolean} stack      True if super- or sub-scripts should stack.
   * @return {MmlNode}           The generated node (MmlMunderover or TeXAtom)
   */
<<<<<<< HEAD
  underOver: function(parser: TexParser, base: MmlNode, script: MmlNode, pos: string, stack: boolean): MmlNode {
=======
  underOver(parser: TexParser, base: MmlNode, script: MmlNode, pos: string, stack: boolean): MmlNode {
>>>>>>> d582460b
    // @test Overline
    ParseUtil.checkMovableLimits(base);
    if (NodeUtil.isType(base, 'munderover') && NodeUtil.isEmbellished(base)) {
      // @test Overline Limits
      NodeUtil.setProperties(NodeUtil.getCoreMO(base), {lspace: 0, rspace: 0});
      const mo = parser.create('node', 'mo', [], {rspace: 0});
      base = parser.create('node', 'mrow', [mo, base]);
      // TODO? add an empty <mi> so it's not embellished any more
    }
    const mml = parser.create('node', 'munderover', [base]) as MmlMunderover;
    NodeUtil.setChild(mml, pos === 'over' ?  mml.over : mml.under, script);
    let node: MmlNode = mml;
    if (stack) {
      // @test Overbrace 1 2 3, Underbrace, Overbrace Op 1 2
      node = parser.create('node', 'TeXAtom', [mml], {texClass: TEXCLASS.OP, movesupsub: true});
    }
    NodeUtil.setProperty(node, 'subsupOK', true);
    return node;
  },

  /**
   * Set movablelimits to false if necessary.
   * @param {MmlNode} base   The base node being tested.
   */
<<<<<<< HEAD
  checkMovableLimits: function(base: MmlNode) {
=======
  checkMovableLimits(base: MmlNode) {
>>>>>>> d582460b
    const symbol = (NodeUtil.isType(base, 'mo') ? NodeUtil.getForm(base) : null);
    if (NodeUtil.getProperty(base, 'movablelimits') || (symbol && symbol[3] && symbol[3].movablelimits)) {
      // @test Overline Sum
      NodeUtil.setProperties(base, {movablelimits: false});
    }
  },

  /**
   * Trim spaces from a string.
   * @param {string} text The string to clean.
   * @return {string} The string with leading and trailing whitespace removed.
   */
<<<<<<< HEAD
  trimSpaces: function(text: string): string {
=======
  trimSpaces(text: string): string {
>>>>>>> d582460b
    if (typeof(text) !== 'string') {
      return text;
    }
    let TEXT = text.trim();
    if (TEXT.match(/\\$/) && text.match(/ $/)) {
      TEXT += ' ';
    }
    return TEXT;
  },


  /**
   * Sets alignment in array definitions.
   * @param {ArrayItem} array The array item.
   * @param {string} align The alignment string.
   * @param {TexParser?} parser The current tex parser.
   * @return {ArrayItem} The altered array item.
   */
<<<<<<< HEAD
  setArrayAlign: function(array: ArrayItem, align: string, parser?: TexParser): ArrayItem {
=======
  setArrayAlign(array: ArrayItem, align: string, parser?: TexParser): ArrayItem {
>>>>>>> d582460b
    // @test Array1, Array2, Array Test
    if (!parser) {
      align = ParseUtil.trimSpaces(align || '');
    }
    if (align === 't') {
      array.arraydef.align = 'baseline 1';
    } else if (align === 'b') {
      array.arraydef.align = 'baseline -1';
    } else if (align === 'c') {
      array.arraydef.align = 'axis';
    } else if (align) {
      if (parser) {
        parser.string = `[${align}]` + parser.string.slice(parser.i);
        parser.i = 0;
      } else {
        array.arraydef.align = align;
      }
    }
    return array;
  },


  /**
   * Replace macro parameters with their values.
   * @param {TexParser} parser The current TeX parser.
   * @param {string[]} args A list of arguments for macro parameters.
   * @param {string} str The macro parameter string.
   * @return {string} The string with all parameters replaced by arguments.
   */
<<<<<<< HEAD
  substituteArgs: function(parser: TexParser, args: string[],
                           str: string): string {
=======
  substituteArgs(parser: TexParser, args: string[], str: string): string {
>>>>>>> d582460b
    let text = '';
    let newstring = '';
    let i = 0;
    while (i < str.length) {
      let c = str.charAt(i++);
      if (c === '\\') {
        text += c + str.charAt(i++);
      }
      else if (c === '#') {
        c = str.charAt(i++);
        if (c === '#') {
          text += c;
        } else {
          if (!c.match(/[1-9]/) || parseInt(c, 10) > args.length) {
            throw new TexError('IllegalMacroParam',
                               'Illegal macro parameter reference');
          }
          newstring = ParseUtil.addArgs(parser, ParseUtil.addArgs(parser, newstring, text),
                              args[parseInt(c, 10) - 1]);
          text = '';
        }
      } else {
        text += c;
      }
    }
    return ParseUtil.addArgs(parser, newstring, text);
  },


  /**
   * Adds a new expanded argument to an already macro parameter string.  Makes
   * sure that macros are followed by a space if their names could accidentally
   * be continued into the following text.
   * @param {TexParser} parser The current TeX parser.
   * @param {string} s1 The already expanded string.
   * @param {string} s2 The string to add.
   * @return {string} The combined string.
   */
<<<<<<< HEAD
  addArgs: function(parser: TexParser, s1: string, s2: string): string {
=======
  addArgs(parser: TexParser, s1: string, s2: string): string {
>>>>>>> d582460b
    if (s2.match(/^[a-z]/i) && s1.match(/(^|[^\\])(\\\\)*\\[a-z]+$/i)) {
      s1 += ' ';
    }
    if (s1.length + s2.length > parser.configuration.options['maxBuffer']) {
      throw new TexError('MaxBufferSize',
                         'MathJax internal buffer size exceeded; is there a' +
        ' recursive macro call?');
    }
    return s1 + s2;
  },

  /**
   * Report an error if there are too many macro substitutions.
   * @param {TexParser} parser The current TeX parser.
   * @param {boolean} isMacro  True if we are substituting a macro, false for environment.
   */
<<<<<<< HEAD
  checkMaxMacros: function(parser: TexParser, isMacro: boolean = true) {
=======
  checkMaxMacros(parser: TexParser, isMacro: boolean = true) {
>>>>>>> d582460b
    if (++parser.macroCount <= parser.configuration.options['maxMacros']) {
      return;
    }
    if (isMacro) {
      throw new TexError('MaxMacroSub1',
                         'MathJax maximum macro substitution count exceeded; ' +
        'is here a recursive macro call?');
    } else {
      throw new TexError('MaxMacroSub2',
                         'MathJax maximum substitution count exceeded; ' +
        'is there a recursive latex environment?');
    }
  },


  /**
   *  Check for bad nesting of equation environments
   */
<<<<<<< HEAD
  checkEqnEnv: function(parser: TexParser, nestable: boolean = true) {
=======
  checkEqnEnv(parser: TexParser, nestable: boolean = true) {
>>>>>>> d582460b
    const top = parser.stack.Top();
    const first = top.First;
    //
    // The gather environment can include align and others, but only one level deep.
    //
    if (top.getProperty('nestable') && nestable && !first) {
      return;
    }
    if (!top.isKind('start') || first) {
      throw new TexError('ErroneousNestingEq', 'Erroneous nesting of equation structures');
    }
  },

  /**
   * Copy an MmlNode and add it (and its children) to the proper lists.
   *
   * @param {MmlNode} node       The MmlNode to copy
   * @param {TexParser} parser   The active tex parser
   * @return {MmlNode}           The duplicate tree
   */
<<<<<<< HEAD
  copyNode: function(node: MmlNode, parser: TexParser): MmlNode  {
=======
  copyNode(node: MmlNode, parser: TexParser): MmlNode  {
>>>>>>> d582460b
    const tree = node.copy();
    const options = parser.configuration;
    tree.walkTree((n: MmlNode) => {
      options.addNode(n.kind, n);
      const lists = (n.getProperty('in-lists') as string || '').split(/,/);
      for (const list of lists) {
        list && options.addNode(list, n);
      }
    });
    return tree;
  },

  /**
   * This is a placeholder for future security filtering of attributes.
   * @param {TexParser} _parser The current parser.
   * @param {string} _name The attribute name.
   * @param {string} value The attribute value to filter.
   * @return {string} The filtered value.
   */
<<<<<<< HEAD
  mmlFilterAttribute: function(_parser: TexParser, _name: string, value: string): string {
=======
  mmlFilterAttribute(_parser: TexParser, _name: string, value: string): string {
>>>>>>> d582460b
    // TODO: Implement in security package.
    return value;
  },


  /**
   * Initialises an stack environment with current font definition in the parser.
   * @param {TexParser} parser The current tex parser.
   * @return {EnvList} The initialised environment list.
   */
<<<<<<< HEAD
  getFontDef: function(parser: TexParser): EnvList {
=======
  getFontDef(parser: TexParser): EnvList {
>>>>>>> d582460b
    const font = parser.stack.env['font'];
    return (font ? {mathvariant: font} : {});
  },


  /**
   * Splits a package option list of the form [x=y,z=1] into an attribute list
   * of the form {x: y, z: 1}.
   * @param {string} attrib The attributes of the package.
   * @param {{[key: string]: number}?} allowed A list of allowed options. If
   *     given only allowed arguments are returned.
   * @param {boolean?} error If true, raises an exception if not allowed options
   *     are found.
   * @param {boolean?} l3keys If true, use l3key-style parsing (only remove one set of braces)
   * @return {EnvList} The attribute list.
   */
<<<<<<< HEAD
  keyvalOptions: function(attrib: string,
                          allowed: {[key: string]: number} = null,
                          error: boolean = false): EnvList {
    let def: EnvList = readKeyval(attrib);
=======
  keyvalOptions(attrib: string,
                          allowed: {[key: string]: number} = null,
                          error: boolean = false,
                          l3keys: boolean = false): EnvList {
    let def: EnvList = readKeyval(attrib, l3keys);
>>>>>>> d582460b
    if (allowed) {
      for (let key of Object.keys(def)) {
        if (!allowed.hasOwnProperty(key)) {
          if (error) {
            throw new TexError('InvalidOption', 'Invalid option: %1', key);
          }
          delete def[key];
        }
      }
    }
    return def;
  },

  /**
   * @param {string} c   The character to test.
   * @return {boolean}   True if the character is Latin or Greek
   */
<<<<<<< HEAD
  isLatinOrGreekChar: function(c: string): boolean {
=======
  isLatinOrGreekChar(c: string): boolean {
>>>>>>> d582460b
    return !!c.normalize('NFD').match(/[a-zA-Z\u0370-\u03F0]/);
  }

}<|MERGE_RESOLUTION|>--- conflicted
+++ resolved
@@ -109,18 +109,6 @@
  * Implementation of the keyval function from https://www.ctan.org/pkg/keyval
  * @param {string} text The optional parameter string for a package or
  *     command.
-<<<<<<< HEAD
- * @return {EnvList} Set of options as key/value pairs.
- */
-function readKeyval(text: string): EnvList {
-  let options: EnvList = {};
-  let rest = text;
-  let end, key, val;
-  while (rest) {
-    [key, end, rest] = readValue(rest, ['=', ',']);
-    if (end === '=') {
-      [val, end, rest] = readValue(rest, [',']);
-=======
  * @param {boolean?} l3keys If true, use l3key-style parsing (only remove one set of braces)
  * @return {EnvList} Set of options as key/value pairs.
  */
@@ -134,7 +122,6 @@
     dropBrace = false;
     if (end === '=') {
       [val, end, rest] = readValue(rest, [','], l3keys);
->>>>>>> d582460b
       val = (val === 'false' || val === 'true') ?
         JSON.parse(val) : val;
       options[key] = val;
@@ -166,12 +153,6 @@
  * string is exhausted.
  * @param {string} text The string to process.
  * @param {string[]} end List of possible end characters.
-<<<<<<< HEAD
- * @return {[string, string, string]} The collected value, the actual end
- *     character, and the rest of the string still to parse.
- */
-function readValue(text: string, end: string[]): [string, string, string] {
-=======
  * @param {boolean?} l3keys If true, use l3key-style parsing (only remove one set of braces)
  * @param {boolean?} dropBrace True if the outermost braces should be dropped
  * @return {[string, string, string]} The collected value, the actual end
@@ -179,7 +160,6 @@
  */
 function readValue(text: string, end: string[],
                    l3keys: boolean = false, dropBrace: boolean = false): [string, string, string] {
->>>>>>> d582460b
   let length = text.length;
   let braces = 0;
   let value = '';
@@ -191,13 +171,10 @@
   while (index < length) {
     let c = text[index++];
     switch (c) {
-<<<<<<< HEAD
-=======
       case '\\':               // Handle control sequences (in particular, \{ and \})
         value += c + text[index++];
         startCount = stopCount = false;
         continue;
->>>>>>> d582460b
       case ' ':                // Ignore spaces.
         break;
       case '{':
@@ -205,12 +182,6 @@
           start++;
         } else {
           stopCount = false;
-<<<<<<< HEAD
-          if (start > braces) {   // Some start left braces have been closed.
-            start = braces;
-          }
-=======
->>>>>>> d582460b
         }
         braces++;
         break;
@@ -228,14 +199,10 @@
         if (!braces && end.indexOf(c) !== -1) {   // End character reached.
           return [stopCount ? 'true' :            // If Stop count is true we
             // have balanced braces, only.
-<<<<<<< HEAD
-            removeBraces(value, start), c, text.slice(index)];
-=======
             removeBraces(value, l3keys ? Math.min(1, start) : start), c, text.slice(index)];
         }
         if (start > braces) {   // Some start left braces have been closed.
           start = braces;
->>>>>>> d582460b
         }
         startCount = false;
         stopCount = false;
@@ -246,12 +213,8 @@
     throw new TexError('ExtraOpenMissingClose',
                        'Extra open brace or missing close brace');
   }
-<<<<<<< HEAD
-  return [stopCount ? 'true' : removeBraces(value, start), '', text.slice(index)];
-=======
   return (dropBrace && !stopCount && start) ? ['', '', removeBraces(value, 1)] :
     [stopCount ? 'true' : removeBraces(value, l3keys ? Math.min(1, start) : start), '', text.slice(index)];
->>>>>>> d582460b
 }
 
 export const ParseUtil = {
@@ -278,11 +241,7 @@
    *     unit name, length of matched string. The latter is interesting in the
    *     case of trailing garbage.
    */
-<<<<<<< HEAD
-  matchDimen: function(
-=======
   matchDimen(
->>>>>>> d582460b
     dim: string, rest: boolean = false): [string, string, number] {
     let match = dim.match(rest ? ParseUtil.UNIT_CASES.dimenRest : ParseUtil.UNIT_CASES.dimenEnd);
     return match ?
@@ -296,11 +255,7 @@
    * @param {string} dim The attribute string.
    * @return {number} The numerical value.
    */
-<<<<<<< HEAD
-  dimen2em: function(dim: string): number {
-=======
   dimen2em(dim: string): number {
->>>>>>> d582460b
     let [value, unit] = ParseUtil.matchDimen(dim);
     let m = parseFloat(value || '1');
     let factor = ParseUtil.UNIT_CASES.get(unit);
@@ -313,11 +268,7 @@
    * @param {number} m The number.
    * @return {string} The em dimension string.
    */
-<<<<<<< HEAD
-  em: function(m: number): string {
-=======
   em(m: number): string {
->>>>>>> d582460b
     if (Math.abs(m) < .0006) {
       return '0em';
     }
@@ -333,11 +284,7 @@
    * @param {number[]} W  The widths to be turned into em values
    * @return {string}     The numbers with em units, separated by spaces.
    */
-<<<<<<< HEAD
-  cols: function(...W: number[]): string {
-=======
   cols(...W: number[]): string {
->>>>>>> d582460b
     return W.map(n => ParseUtil.em(n)).join(' ');
   },
 
@@ -350,13 +297,8 @@
    * @param {string} close The closing fence.
    * @param {string=} big Bigg command.
    */
-<<<<<<< HEAD
-  fenced: function(configuration: ParseOptions, open: string, mml: MmlNode,
-                   close: string, big: string = '', color: string = '') {
-=======
   fenced(configuration: ParseOptions, open: string, mml: MmlNode,
          close: string, big: string = '', color: string = '') {
->>>>>>> d582460b
     // @test Fenced, Fenced3
     let nf = configuration.nodeFactory;
     let mrow = nf.create('node', 'mrow', [],
@@ -393,13 +335,8 @@
    * @param {string} close The closing fence.
    * @return {MmlNode} The mrow node.
    */
-<<<<<<< HEAD
-  fixedFence: function(configuration: ParseOptions, open: string,
-                       mml: MmlNode, close: string): MmlNode {
-=======
   fixedFence(configuration: ParseOptions, open: string,
              mml: MmlNode, close: string): MmlNode {
->>>>>>> d582460b
     // @test Choose, Over With Delims, Above with Delims
     let mrow = configuration.nodeFactory.create('node',
                                                 'mrow', [], {open: open, close: close, texClass: TEXCLASS.ORD});
@@ -427,13 +364,8 @@
    * @param {string} side The side of the fence (l or r).
    * @return {MmlNode} The mathchoice node.
    */
-<<<<<<< HEAD
-  mathPalette: function(configuration: ParseOptions, fence: string,
-                        side: string): MmlNode  {
-=======
   mathPalette(configuration: ParseOptions, fence: string,
               side: string): MmlNode  {
->>>>>>> d582460b
     if (fence === '{' || fence === '}') {
       fence = '\\' + fence;
     }
@@ -451,11 +383,7 @@
    * @param {ParseOptions} configuration The current parse options.
    * @param {MmlNode[]} nodes The row of nodes to scan for an initial <mo>
    */
-<<<<<<< HEAD
-  fixInitialMO: function(configuration: ParseOptions, nodes: MmlNode[]) {
-=======
   fixInitialMO(configuration: ParseOptions, nodes: MmlNode[]) {
->>>>>>> d582460b
     for (let i = 0, m = nodes.length; i < m; i++) {
       let child = nodes[i];
       if (child && (!NodeUtil.isType(child, 'mspace') &&
@@ -481,11 +409,7 @@
    * @param {string} font The mathvariant to use
    * @return {MmlNode[]} The nodes corresponding to the internal math expression.
    */
-<<<<<<< HEAD
-  internalMath: function(
-=======
   internalMath(
->>>>>>> d582460b
     parser: TexParser,
     text: string,
     level?: number | string,
@@ -612,11 +536,7 @@
    * @param {EnvList} def The attributes of the text node.
    * @return {MmlNode} The text node.
    */
-<<<<<<< HEAD
-  internalText: function(parser: TexParser, text: string, def: EnvList): MmlNode {
-=======
   internalText(parser: TexParser, text: string, def: EnvList): MmlNode {
->>>>>>> d582460b
     // @test Label, Fbox, Hbox
     text = text.replace(/\n+/g, ' ').replace(/^\s+/, entities.nbsp).replace(/\s+$/, entities.nbsp);
     let textNode = parser.create('text', text);
@@ -632,11 +552,7 @@
    * @param {boolean} stack      True if super- or sub-scripts should stack.
    * @return {MmlNode}           The generated node (MmlMunderover or TeXAtom)
    */
-<<<<<<< HEAD
-  underOver: function(parser: TexParser, base: MmlNode, script: MmlNode, pos: string, stack: boolean): MmlNode {
-=======
   underOver(parser: TexParser, base: MmlNode, script: MmlNode, pos: string, stack: boolean): MmlNode {
->>>>>>> d582460b
     // @test Overline
     ParseUtil.checkMovableLimits(base);
     if (NodeUtil.isType(base, 'munderover') && NodeUtil.isEmbellished(base)) {
@@ -661,11 +577,7 @@
    * Set movablelimits to false if necessary.
    * @param {MmlNode} base   The base node being tested.
    */
-<<<<<<< HEAD
-  checkMovableLimits: function(base: MmlNode) {
-=======
   checkMovableLimits(base: MmlNode) {
->>>>>>> d582460b
     const symbol = (NodeUtil.isType(base, 'mo') ? NodeUtil.getForm(base) : null);
     if (NodeUtil.getProperty(base, 'movablelimits') || (symbol && symbol[3] && symbol[3].movablelimits)) {
       // @test Overline Sum
@@ -678,11 +590,7 @@
    * @param {string} text The string to clean.
    * @return {string} The string with leading and trailing whitespace removed.
    */
-<<<<<<< HEAD
-  trimSpaces: function(text: string): string {
-=======
   trimSpaces(text: string): string {
->>>>>>> d582460b
     if (typeof(text) !== 'string') {
       return text;
     }
@@ -701,11 +609,7 @@
    * @param {TexParser?} parser The current tex parser.
    * @return {ArrayItem} The altered array item.
    */
-<<<<<<< HEAD
-  setArrayAlign: function(array: ArrayItem, align: string, parser?: TexParser): ArrayItem {
-=======
   setArrayAlign(array: ArrayItem, align: string, parser?: TexParser): ArrayItem {
->>>>>>> d582460b
     // @test Array1, Array2, Array Test
     if (!parser) {
       align = ParseUtil.trimSpaces(align || '');
@@ -735,12 +639,7 @@
    * @param {string} str The macro parameter string.
    * @return {string} The string with all parameters replaced by arguments.
    */
-<<<<<<< HEAD
-  substituteArgs: function(parser: TexParser, args: string[],
-                           str: string): string {
-=======
   substituteArgs(parser: TexParser, args: string[], str: string): string {
->>>>>>> d582460b
     let text = '';
     let newstring = '';
     let i = 0;
@@ -779,11 +678,7 @@
    * @param {string} s2 The string to add.
    * @return {string} The combined string.
    */
-<<<<<<< HEAD
-  addArgs: function(parser: TexParser, s1: string, s2: string): string {
-=======
   addArgs(parser: TexParser, s1: string, s2: string): string {
->>>>>>> d582460b
     if (s2.match(/^[a-z]/i) && s1.match(/(^|[^\\])(\\\\)*\\[a-z]+$/i)) {
       s1 += ' ';
     }
@@ -800,11 +695,7 @@
    * @param {TexParser} parser The current TeX parser.
    * @param {boolean} isMacro  True if we are substituting a macro, false for environment.
    */
-<<<<<<< HEAD
-  checkMaxMacros: function(parser: TexParser, isMacro: boolean = true) {
-=======
   checkMaxMacros(parser: TexParser, isMacro: boolean = true) {
->>>>>>> d582460b
     if (++parser.macroCount <= parser.configuration.options['maxMacros']) {
       return;
     }
@@ -823,11 +714,7 @@
   /**
    *  Check for bad nesting of equation environments
    */
-<<<<<<< HEAD
-  checkEqnEnv: function(parser: TexParser, nestable: boolean = true) {
-=======
   checkEqnEnv(parser: TexParser, nestable: boolean = true) {
->>>>>>> d582460b
     const top = parser.stack.Top();
     const first = top.First;
     //
@@ -848,11 +735,7 @@
    * @param {TexParser} parser   The active tex parser
    * @return {MmlNode}           The duplicate tree
    */
-<<<<<<< HEAD
-  copyNode: function(node: MmlNode, parser: TexParser): MmlNode  {
-=======
   copyNode(node: MmlNode, parser: TexParser): MmlNode  {
->>>>>>> d582460b
     const tree = node.copy();
     const options = parser.configuration;
     tree.walkTree((n: MmlNode) => {
@@ -872,11 +755,7 @@
    * @param {string} value The attribute value to filter.
    * @return {string} The filtered value.
    */
-<<<<<<< HEAD
-  mmlFilterAttribute: function(_parser: TexParser, _name: string, value: string): string {
-=======
   mmlFilterAttribute(_parser: TexParser, _name: string, value: string): string {
->>>>>>> d582460b
     // TODO: Implement in security package.
     return value;
   },
@@ -887,11 +766,7 @@
    * @param {TexParser} parser The current tex parser.
    * @return {EnvList} The initialised environment list.
    */
-<<<<<<< HEAD
-  getFontDef: function(parser: TexParser): EnvList {
-=======
   getFontDef(parser: TexParser): EnvList {
->>>>>>> d582460b
     const font = parser.stack.env['font'];
     return (font ? {mathvariant: font} : {});
   },
@@ -908,18 +783,11 @@
    * @param {boolean?} l3keys If true, use l3key-style parsing (only remove one set of braces)
    * @return {EnvList} The attribute list.
    */
-<<<<<<< HEAD
-  keyvalOptions: function(attrib: string,
-                          allowed: {[key: string]: number} = null,
-                          error: boolean = false): EnvList {
-    let def: EnvList = readKeyval(attrib);
-=======
   keyvalOptions(attrib: string,
                           allowed: {[key: string]: number} = null,
                           error: boolean = false,
                           l3keys: boolean = false): EnvList {
     let def: EnvList = readKeyval(attrib, l3keys);
->>>>>>> d582460b
     if (allowed) {
       for (let key of Object.keys(def)) {
         if (!allowed.hasOwnProperty(key)) {
@@ -937,11 +805,7 @@
    * @param {string} c   The character to test.
    * @return {boolean}   True if the character is Latin or Greek
    */
-<<<<<<< HEAD
-  isLatinOrGreekChar: function(c: string): boolean {
-=======
   isLatinOrGreekChar(c: string): boolean {
->>>>>>> d582460b
     return !!c.normalize('NFD').match(/[a-zA-Z\u0370-\u03F0]/);
   }
 
