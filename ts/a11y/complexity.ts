--- conflicted
+++ resolved
@@ -61,12 +61,8 @@
 export interface ComplexityMathItem<N, T, D> extends EnrichedMathItem<N, T, D> {
 
   /**
-<<<<<<< HEAD
-   * @param {ComplexityMathDocument} docuemnt   The MathDocument for the MathItem
+   * @param {ComplexityMathDocument} document   The MathDocument for the MathItem
    * @param {boolean} force                     True to force the computation even if enableComplexity is false
-=======
-   * @param {ComplexityMathDocument} document   The MathDocument for the MathItem
->>>>>>> c8930237
    */
   complexity(document: ComplexityMathDocument<N, T, D>, force?: boolean): void;
 
@@ -90,12 +86,8 @@
   return class extends BaseMathItem {
 
     /**
-<<<<<<< HEAD
-     * @param {ComplexityMathDocument} docuemnt   The MathDocument for the MathItem
+     * @param {ComplexityMathDocument} document   The MathDocument for the MathItem
      * @param {boolean} force                     True to force the computation even if enableComplexity is false
-=======
-     * @param {ComplexityMathDocument} document   The MathDocument for the MathItem
->>>>>>> c8930237
      */
     public complexity(document: ComplexityMathDocument<N, T, D>, force: boolean = false) {
       if (this.state() >= STATE.COMPLEXITY) return;
