/*************************************************************
 *
 *  Copyright (c) 2018-2022 The MathJax Consortium
 *
 *  Licensed under the Apache License, Version 2.0 (the "License");
 *  you may not use this file except in compliance with the License.
 *  You may obtain a copy of the License at
 *
 *      http://www.apache.org/licenses/LICENSE-2.0
 *
 *  Unless required by applicable law or agreed to in writing, software
 *  distributed under the License is distributed on an "AS IS" BASIS,
 *  WITHOUT WARRANTIES OR CONDITIONS OF ANY KIND, either express or implied.
 *  See the License for the specific language governing permissions and
 *  limitations under the License.
 */

/**
 * @fileoverview  Mixin that adds semantic enrichment to internal MathML
 *
 * @author dpvc@mathjax.org (Davide Cervone)
 */

import {mathjax} from '../mathjax.js';
import {Handler} from '../core/Handler.js';
import {MathDocument, AbstractMathDocument, MathDocumentConstructor} from '../core/MathDocument.js';
import {MathItem, AbstractMathItem, STATE, newState} from '../core/MathItem.js';
import {MmlNode} from '../core/MmlTree/MmlNode.js';
import {MathML} from '../input/mathml.js';
import {SerializedMmlVisitor} from '../core/MmlTree/SerializedMmlVisitor.js';
import {OptionList, expandable} from '../util/Options.js';
import Sre from './sre.js';

/*==========================================================================*/

/**
 *  The current speech setting for Sre
 */
let currentSpeech = 'none';

/**
 * Generic constructor for Mixins
 */
export type Constructor<T> = new(...args: any[]) => T;

/*==========================================================================*/

/**
 * Add STATE value for being enriched (after COMPILED and before TYPESET)
 */
newState('ENRICHED', 30);

/**
 * Add STATE value for adding speech (after TYPESET)
 */
newState('ATTACHSPEECH', 155);


/**
 * The functions added to MathItem for enrichment
 *
 * @template N  The HTMLElement node class
 * @template T  The Text node class
 * @template D  The Document class
 */
export interface EnrichedMathItem<N, T, D> extends MathItem<N, T, D> {

  /**
   * @param {MathDocument} document  The document where enrichment is occurring
   * @param {boolean} force          True to force the enrichment even if not enabled
   */
  enrich(document: MathDocument<N, T, D>, force?: boolean): void;

  /**
   * @param {MathDocument} document  The document where enrichment is occurring
   */
  attachSpeech(document: MathDocument<N, T, D>): void;
}

/**
 * The mixin for adding enrichment to MathItems
 *
 * @param {B} BaseMathItem     The MathItem class to be extended
 * @param {MathML} MmlJax      The MathML input jax used to convert the enriched MathML
 * @param {Function} toMathML  The function to serialize the internal MathML
 * @return {EnrichedMathItem}  The enriched MathItem class
 *
 * @template N  The HTMLElement node class
 * @template T  The Text node class
 * @template D  The Document class
 * @template B  The MathItem class to extend
 */
export function EnrichedMathItemMixin<N, T, D, B extends Constructor<AbstractMathItem<N, T, D>>>(
  BaseMathItem: B,
  MmlJax: MathML<N, T, D>,
  toMathML: (node: MmlNode) => string
): Constructor<EnrichedMathItem<N, T, D>> & B {

  return class extends BaseMathItem {

    /**
     * @param {any} node  The node to be serialized
     * @return {string}   The serialized version of node
     */
    protected serializeMml(node: any): string {
      if ('outerHTML' in node) {
        return node.outerHTML;
      }
      //
      //  For IE11
      //
      if (typeof Element !== 'undefined' && typeof window !== 'undefined' && node instanceof Element) {
        const div = window.document.createElement('div');
        div.appendChild(node);
        return div.innerHTML;
      }
      //
      //  For NodeJS version of Sre
      //
      return node.toString();
    }

    /**
     * @param {MathDocument} document   The MathDocument for the MathItem
     * @param {boolean} force           True to force the enrichment even if not enabled
     */
    public enrich(document: MathDocument<N, T, D>, force: boolean = false) {
      if (this.state() >= STATE.ENRICHED) return;
      if (!this.isEscaped && (document.options.enableEnrichment || force)) {
        if (document.options.sre.speech !== currentSpeech) {
          currentSpeech = document.options.sre.speech;
          mathjax.retryAfter(
            Sre.setupEngine(document.options.sre).then(
              () => Sre.sreReady()));
        }
        const math = new document.options.MathItem('', MmlJax);
        try {
          const mml = this.inputData.originalMml = toMathML(this.root);
          math.math = this.serializeMml(Sre.toEnriched(mml));
          math.display = this.display;
          math.compile(document);
          this.root = math.root;
          this.inputData.enrichedMml = math.math;
        } catch (err) {
          document.options.enrichError(document, this, err);
        }
      }
      this.state(STATE.ENRICHED);
    }

    /**
     * @param {MathDocument} document   The MathDocument for the MathItem
     */
    public attachSpeech(document: MathDocument<N, T, D>) {
      if (this.state() >= STATE.ATTACHSPEECH) return;
      const attributes = this.root.attributes;
      const speech = (attributes.get('aria-label') ||
                      this.getSpeech(this.root)) as string;
      if (speech) {
        const adaptor = document.adaptor;
        const node = this.typesetRoot;
        adaptor.setAttribute(node, 'aria-label', speech);
        for (const child of adaptor.childNodes(node) as N[]) {
          adaptor.setAttribute(child, 'aria-hidden', 'true');
        }
      }
      this.state(STATE.ATTACHSPEECH);
    }

    /**
     * Retrieves the actual speech element that should be used as aria label.
     * @param {MmlNode} node The root node to search from.
     * @return {string} The speech content.
     */
    private getSpeech(node: MmlNode): string {
      const attributes = node.attributes;
      if (!attributes) return '';
      const speech = attributes.getExplicit('data-semantic-speech') as string;
      if (!attributes.getExplicit('data-semantic-parent') && speech) {
        return speech;
      }
      for (let child of node.childNodes) {
<<<<<<< HEAD
        let value = this.getSpeech(child);
        if (value != null) {
=======
        let value = this.getSpeech(child as MmlNode);
        if (value) {
>>>>>>> f73b8ef1
          return value;
        }
      }
      return '';
    }

  };

}

/*==========================================================================*/

/**
 * The functions added to MathDocument for enrichment
 *
 * @template N  The HTMLElement node class
 * @template T  The Text node class
 * @template D  The Document class
 */
export interface EnrichedMathDocument<N, T, D> extends AbstractMathDocument<N, T, D> {

  /**
   * Perform enrichment on the MathItems in the MathDocument
   *
   * @return {EnrichedMathDocument}   The MathDocument (so calls can be chained)
   */
  enrich(): EnrichedMathDocument<N, T, D>;

  /**
   * Attach speech to the MathItems in the MathDocument
   *
   * @return {EnrichedMathDocument}   The MathDocument (so calls can be chained)
   */
  attachSpeech(): EnrichedMathDocument<N, T, D>;

  /**
   * @param {EnrichedMathDocument} doc   The MathDocument for the error
   * @paarm {EnrichedMathItem} math      The MathItem causing the error
   * @param {Error} err                  The error being processed
   */
  enrichError(doc: EnrichedMathDocument<N, T, D>, math: EnrichedMathItem<N, T, D>, err: Error): void;
}

/**
 * The mixin for adding enrichment to MathDocuments
 *
 * @param {B} BaseDocument     The MathDocument class to be extended
 * @param {MathML} MmlJax          The MathML input jax used to convert the enriched MathML
 * @return {EnrichedMathDocument}  The enriched MathDocument class
 *
 * @template N  The HTMLElement node class
 * @template T  The Text node class
 * @template D  The Document class
 * @template B  The MathDocument class to extend
 */
export function EnrichedMathDocumentMixin<N, T, D, B extends MathDocumentConstructor<AbstractMathDocument<N, T, D>>>(
  BaseDocument: B,
  MmlJax: MathML<N, T, D>,
): MathDocumentConstructor<EnrichedMathDocument<N, T, D>> & B {

  return class extends BaseDocument {

    /**
     * @override
     */
    public static OPTIONS: OptionList = {
      ...BaseDocument.OPTIONS,
      enableEnrichment: true,
      enrichError: (doc: EnrichedMathDocument<N, T, D>,
                    math: EnrichedMathItem<N, T, D>,
                    err: Error) => doc.enrichError(doc, math, err),
      renderActions: expandable({
        ...BaseDocument.OPTIONS.renderActions,
        enrich:       [STATE.ENRICHED],
        attachSpeech: [STATE.ATTACHSPEECH]
      }),
      sre: expandable({
        speech: 'none',                    // by default no speech is included
        domain: 'mathspeak',               // speech rules domain
        style: 'default',                  // speech rules style
        locale: 'en'                       // switch the locale
      }),
    };

    /**
     * Enrich the MathItem class used for this MathDocument, and create the
     *   temporary MathItem used for enrchment
     *
     * @override
     * @constructor
     */
    constructor(...args: any[]) {
      super(...args);
      MmlJax.setMmlFactory(this.mmlFactory);
      const ProcessBits = (this.constructor as typeof AbstractMathDocument).ProcessBits;
      if (!ProcessBits.has('enriched')) {
        ProcessBits.allocate('enriched');
        ProcessBits.allocate('attach-speech');
      }
      const visitor = new SerializedMmlVisitor(this.mmlFactory);
      const toMathML = ((node: MmlNode) => visitor.visitTree(node));
      this.options.MathItem =
        EnrichedMathItemMixin<N, T, D, Constructor<AbstractMathItem<N, T, D>>>(
          this.options.MathItem, MmlJax, toMathML
        );
    }

    /**
     * Attach speech from a MathItem to a node
     */
    public attachSpeech() {
      if (!this.processed.isSet('attach-speech')) {
        for (const math of this.math) {
          (math as EnrichedMathItem<N, T, D>).attachSpeech(this);
        }
        this.processed.set('attach-speech');
      }
      return this;
    }

    /**
     * Enrich the MathItems in this MathDocument
     */
    public enrich() {
      if (!this.processed.isSet('enriched')) {
        if (this.options.enableEnrichment) {
          for (const math of this.math) {
            (math as EnrichedMathItem<N, T, D>).enrich(this);
          }
        }
        this.processed.set('enriched');
      }
      return this;
    }

    /**
     */
    public enrichError(_doc: EnrichedMathDocument<N, T, D>, _math: EnrichedMathItem<N, T, D>, err: Error) {
      console.warn('Enrichment error:', err);
    }

    /**
     * @override
     */
    public state(state: number, restore: boolean = false) {
      super.state(state, restore);
      if (state < STATE.ENRICHED) {
        this.processed.clear('enriched');
      }
      return this;
    }

  };

}

/*==========================================================================*/

/**
 * Add enrichment a Handler instance
 *
 * @param {Handler} handler   The Handler instance to enhance
 * @param {MathML} MmlJax     The MathML input jax to use for reading the enriched MathML
 * @return {Handler}          The handler that was modified (for purposes of chainging extensions)
 *
 * @template N  The HTMLElement node class
 * @template T  The Text node class
 * @template D  The Document class
 */
export function EnrichHandler<N, T, D>(handler: Handler<N, T, D>, MmlJax: MathML<N, T, D>): Handler<N, T, D> {
  MmlJax.setAdaptor(handler.adaptor);
  handler.documentClass =
    EnrichedMathDocumentMixin<N, T, D, MathDocumentConstructor<AbstractMathDocument<N, T, D>>>(
      handler.documentClass, MmlJax
    );
  return handler;
}<|MERGE_RESOLUTION|>--- conflicted
+++ resolved
@@ -180,13 +180,8 @@
         return speech;
       }
       for (let child of node.childNodes) {
-<<<<<<< HEAD
         let value = this.getSpeech(child);
-        if (value != null) {
-=======
-        let value = this.getSpeech(child as MmlNode);
         if (value) {
->>>>>>> f73b8ef1
           return value;
         }
       }
