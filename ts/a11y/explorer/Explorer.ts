--- conflicted
+++ resolved
@@ -28,8 +28,6 @@
 
 import type {ExplorerPool} from './ExplorerPool.js';
 
-import type { ExplorerPool } from './ExplorerPool.js';
-
 /**
  * A11y explorers.
  * @interface
@@ -48,14 +46,11 @@
    */
   stoppable: boolean;
 
-<<<<<<< HEAD
-=======
 
   /**
    * The pool the explorer belongs to.
    * @type {ExplorerPool}
    */
->>>>>>> c735be33
   pool: ExplorerPool;
 
   /**
