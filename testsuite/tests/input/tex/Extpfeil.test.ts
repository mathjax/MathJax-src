--- conflicted
+++ resolved
@@ -1,11 +1,6 @@
-<<<<<<< HEAD
 import { afterAll, beforeEach, describe, it } from '@jest/globals';
 import { getTokens, toXmlMatch, setupTex, tex2mml } from '#helpers';
-=======
-import { beforeEach, describe, it } from '@jest/globals';
-import { toXmlMatch, setupTex, tex2mml } from '#helpers';
 import '#js/input/tex/extpfeil/ExtpfeilConfiguration';
->>>>>>> 20f46745
 
 beforeEach(() => setupTex(['base', 'extpfeil']));
 
@@ -129,9 +124,6 @@
     ));
 });
 
-<<<<<<< HEAD
-afterAll(() => getTokens('extpfeil'));
-=======
 describe('Extpfeil Errors', () => {
   it('NewextarrowArg1', () =>
     toXmlMatch(
@@ -179,4 +171,5 @@
     </math>`
     ));
 });
->>>>>>> 20f46745
+
+afterAll(() => getTokens('extpfeil'));