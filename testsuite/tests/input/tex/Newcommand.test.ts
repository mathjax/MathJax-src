<<<<<<< HEAD
import { afterAll, beforeEach, describe, it } from '@jest/globals';
import { getTokens, toXmlMatch, setupTex, tex2mml } from '#helpers';
=======
import { beforeEach, describe, it } from '@jest/globals';
import { toXmlMatch, setupTex, tex2mml } from '#helpers';
import '#js/input/tex/newcommand/NewcommandConfiguration';
import '#js/input/tex/ams/AmsConfiguration';
import '#js/input/tex/colorv2/ColorV2Configuration';
>>>>>>> 20f46745

describe('Newcommand', () => {
  beforeEach(() => setupTex(['base', 'newcommand']));
  it('Newcommand Simple', () =>
    toXmlMatch(
      tex2mml('\\newcommand{\\sum}{2 + 3}\\sum'),
      `<math xmlns="http://www.w3.org/1998/Math/MathML" data-latex="\\newcommand{\\sum}{2 + 3}\\sum" display="block">
  <mn data-latex="2">2</mn>
  <mo data-latex="+">+</mo>
  <mn data-latex="3">3</mn>
</math>`
    ));
  it('Newcommand Arg', () =>
    toXmlMatch(
      tex2mml('\\renewcommand{\\sum}[1]{2 #1 3}\\sum{*}'),
      `<math xmlns="http://www.w3.org/1998/Math/MathML" data-latex="\\renewcommand{\\sum}[1]{2 #1 3}\\sum{*}" display="block">
  <mn data-latex="2">2</mn>
  <mo data-latex="*">&#x2217;</mo>
  <mn data-latex="3">3</mn>
</math>`
    ));
  it('Newcommand Optional', () =>
    toXmlMatch(
      tex2mml('\\renewcommand{\\sum}[1][+]{2 #1 3}\\sum\\sum[*]'),
      `<math xmlns="http://www.w3.org/1998/Math/MathML" data-latex="\\renewcommand{\\sum}[1][+]{2 #1 3}\\sum\\sum[*]" display="block">
  <mn data-latex="2">2</mn>
  <mo data-latex="+">+</mo>
  <mn data-latex="3">3</mn>
  <mn data-latex="2">2</mn>
  <mo data-latex="*">&#x2217;</mo>
  <mn data-latex="3">3</mn>
</math>`
    ));
  it('Newcommand Arg Optional', () =>
    toXmlMatch(
      tex2mml('\\renewcommand{\\sum}[2][+]{2 #1 3 #2 4}\\sum{+}\\sum[*]{+}'),
      `<math xmlns="http://www.w3.org/1998/Math/MathML" data-latex="\\renewcommand{\\sum}[2][+]{2 #1 3 #2 4}\\sum{+}\\sum[*]{+}" display="block">
  <mn data-latex="2">2</mn>
  <mo data-latex="+">+</mo>
  <mn data-latex="3">3</mn>
  <mo data-latex="+">+</mo>
  <mn data-latex="4">4</mn>
  <mn data-latex="2">2</mn>
  <mo data-latex="*">&#x2217;</mo>
  <mn data-latex="3">3</mn>
  <mo data-latex="+">+</mo>
  <mn data-latex="4">4</mn>
</math>`
    ));
  it('Newenvironment Optional', () =>
    toXmlMatch(
      tex2mml(
        '\\newenvironment{argument}[1][a]{\\textbf{Argument #1:}}{aa}\\begin{argument}[c]b\\end{argument}'
      ),
      `<math xmlns="http://www.w3.org/1998/Math/MathML" data-latex="\\newenvironment{argument}[1][a]{\\textbf{Argument #1:}}{aa}\\begin{argument}[c]b\\end{argument}" display="block">
  <mtext mathvariant="bold" data-latex="\\textbf{Argument c:}">Argument c:</mtext>
  <mi data-latex="b">b</mi>
  <mi data-latex="a">a</mi>
  <mi data-latex="a">a</mi>
</math>`
    ));
  it('Newenvironment Arg Optional', () =>
    toXmlMatch(
      tex2mml(
        '\\renewenvironment{argument}[2][a]{\\textbf{Argument #1(#2):}}{aa}\\begin{argument}[c]{3}b\\end{argument}'
      ),
      `<math xmlns="http://www.w3.org/1998/Math/MathML" data-latex="\\renewenvironment{argument}[2][a]{\\textbf{Argument #1(#2):}}{aa}\\begin{argument}[c]{3}b\\end{argument}" display="block">
  <mtext mathvariant="bold" data-latex="\\textbf{Argument c(3):}">Argument c(3):</mtext>
  <mi data-latex="b">b</mi>
  <mi data-latex="a">a</mi>
  <mi data-latex="a">a</mi>
</math>`
    ));
  it('Def Double Let', () =>
    toXmlMatch(
      tex2mml(
        '\\def\\bar{h}\\let\\fooi\\bar\\def\\fooii{\\bar}\\fooi +\\fooii\\def\\bar{g}\\fooi +\\fooii'
      ),
      `<math xmlns="http://www.w3.org/1998/Math/MathML" data-latex="\\def\\bar{h}\\let\\fooi\\bar\\def\\fooii{\\bar}\\fooi +\\fooii\\def\\bar{g}\\fooi +\\fooii" display="block">
  <mi data-latex="h">h</mi>
  <mo data-latex="+">+</mo>
  <mi data-latex="\\def\\bar{g}">h</mi>
  <mi data-latex="h">h</mi>
  <mo data-latex="+">+</mo>
  <mi data-latex="g">g</mi>
</math>`
    ));
  it('Def ReDef', () =>
    toXmlMatch(
      tex2mml(
        '\\def\\foo{a + b}\\foo\\def\\foo#1{a #1 b}\\foo{-}\\def\\foo#1#2{#2 #1 b}\\foo{-}{x}'
      ),
      `<math xmlns="http://www.w3.org/1998/Math/MathML" data-latex="\\def\\foo{a + b}\\foo\\def\\foo#1{a #1 b}\\foo{-}\\def\\foo#1#2{#2 #1 b}\\foo{-}{x}" display="block">
  <mi data-latex="a">a</mi>
  <mo data-latex="+">+</mo>
  <mi data-latex="\\def\\foo#1{a #1 b}">b</mi>
  <mi data-latex="a">a</mi>
  <mo data-latex="-">&#x2212;</mo>
  <mi data-latex="\\def\\foo#1#2{#2 #1 b}">b</mi>
  <mi data-latex="x">x</mi>
  <mo data-latex="-">&#x2212;</mo>
  <mi data-latex="b">b</mi>
</math>`
    ));
  it('Let Brace Equal', () =>
    toXmlMatch(
      tex2mml('\\let\\be={ \\be a}'),
      `<math xmlns="http://www.w3.org/1998/Math/MathML" data-latex="\\let\\be={ \\be a}" display="block">
  <mrow data-mjx-texclass="ORD" data-latex="{a}">
    <mi data-latex="a">a</mi>
  </mrow>
</math>`
    ));
  it('Let Brace', () =>
    toXmlMatch(
      tex2mml('\\let\\be{ \\be a}'),
      `<math xmlns="http://www.w3.org/1998/Math/MathML" data-latex="\\let\\be{ \\be a}" display="block">
  <mrow data-mjx-texclass="ORD" data-latex="{a}">
    <mi data-latex="a">a</mi>
  </mrow>
</math>`
    ));
  it('Let Caret', () =>
    toXmlMatch(
      tex2mml('\\let\\car^ a\\car b'),
      `<math xmlns="http://www.w3.org/1998/Math/MathML" data-latex="\\let\\car^ a\\car b" display="block">
  <msup data-latex="^b">
    <mi data-latex="a">a</mi>
    <mi data-latex="b">b</mi>
  </msup>
</math>`
    ));
  it('Let Brace Delim', () =>
    toXmlMatch(
      tex2mml('\\let\\lb=\\{ \\lb \\frac{1}{2} \\}'),
      `<math xmlns="http://www.w3.org/1998/Math/MathML" data-latex="\\let\\lb=\\{ \\lb \\frac{1}{2} \\}" display="block">
  <mo fence="false" stretchy="false" data-latex="\\lb">{</mo>
  <mfrac data-latex="\\frac{1}{2}">
    <mn data-latex="1">1</mn>
    <mn data-latex="2">2</mn>
  </mfrac>
  <mo fence="false" stretchy="false" data-latex="\\}">}</mo>
</math>`
    ));
  it('Let Paren Delim', () =>
    toXmlMatch(
      tex2mml('\\let\\lb( \\lb \\frac{1}{2})'),
      `<math xmlns="http://www.w3.org/1998/Math/MathML" data-latex="\\let\\lb( \\lb \\frac{1}{2})" display="block">
  <mo fence="false" stretchy="false" data-latex="\\lb">(</mo>
  <mfrac data-latex="\\frac{1}{2}">
    <mn data-latex="1">1</mn>
    <mn data-latex="2">2</mn>
  </mfrac>
  <mo data-latex=")" stretchy="false">)</mo>
</math>`
    ));
  it('Let Relet', () =>
    toXmlMatch(
      tex2mml('\\let\\al\\alpha\\al\\alpha\\let\\al\\aleph\\al\\alpha'),
      `<math xmlns="http://www.w3.org/1998/Math/MathML" data-latex="\\let\\al\\alpha\\al\\alpha\\let\\al\\aleph\\al\\alpha" display="block">
  <mi data-latex="\\al">&#x3B1;</mi>
  <mi data-latex="\\let\\al\\aleph">&#x3B1;</mi>
  <mi mathvariant="normal" data-latex="\\al">&#x2135;</mi>
  <mi data-latex="\\alpha">&#x3B1;</mi>
</math>`
    ));
  it('Let Let', () =>
    toXmlMatch(
      tex2mml('\\let\\al\\alpha\\al\\alpha\\let\\alpha\\beta\\al\\alpha'),
      `<math xmlns="http://www.w3.org/1998/Math/MathML" data-latex="\\let\\al\\alpha\\al\\alpha\\let\\alpha\\beta\\al\\alpha" display="block">
  <mi data-latex="\\al">&#x3B1;</mi>
  <mi data-latex="\\let\\alpha\\beta">&#x3B1;</mi>
  <mi data-latex="\\al">&#x3B1;</mi>
  <mi data-latex="\\alpha">&#x3B2;</mi>
</math>`
    ));
  it('Def Let', () =>
    toXmlMatch(
      tex2mml('\\def\\bar[#1]#2{#1 + #2}\\bar[a]{b}\\let\\foo\\bar\\foo[c]{d}'),
      `<math xmlns="http://www.w3.org/1998/Math/MathML" data-latex="\\def\\bar[#1]#2{#1 + #2}\\bar[a]{b}\\let\\foo\\bar\\foo[c]{d}" display="block">
  <mi data-latex="a">a</mi>
  <mo data-latex="+">+</mo>
  <mi data-latex="\\let\\foo\\bar">b</mi>
  <mi data-latex="c">c</mi>
  <mo data-latex="+">+</mo>
  <mi data-latex="d">d</mi>
</math>`
    ));
  it('Newcommand Let', () =>
    toXmlMatch(
      tex2mml(
        '\\newcommand{\\bar}[2][1]{#1 + #2}\\bar[a]{b}\\let\\foo\\bar\\foo[c]{d}'
      ),
      `<math xmlns="http://www.w3.org/1998/Math/MathML" data-latex="\\newcommand{\\bar}[2][1]{#1 + #2}\\bar[a]{b}\\let\\foo\\bar\\foo[c]{d}" display="block">
  <mi data-latex="a">a</mi>
  <mo data-latex="+">+</mo>
  <mi data-latex="\\let\\foo\\bar">b</mi>
  <mi data-latex="c">c</mi>
  <mo data-latex="+">+</mo>
  <mi data-latex="d">d</mi>
</math>`
    ));
  it('Let Circular Macro', () =>
    toXmlMatch(
      tex2mml(
        '\\let\\kk\\alpha\\kk\\let\\rr\\beta\\rr\\let\\rr\\kk\\let\\kk\\beta\\kk\\rr'
      ),
      `<math xmlns="http://www.w3.org/1998/Math/MathML" data-latex="\\let\\kk\\alpha\\kk\\let\\rr\\beta\\rr\\let\\rr\\kk\\let\\kk\\beta\\kk\\rr" display="block">
  <mi data-latex="\\let\\rr\\beta">&#x3B1;</mi>
  <mi data-latex="\\let\\kk\\beta">&#x3B2;</mi>
  <mi data-latex="\\kk">&#x3B2;</mi>
  <mi data-latex="\\rr">&#x3B1;</mi>
</math>`
    ));
  it('Let Brace Equal Stretchy', () =>
    toXmlMatch(
      tex2mml('\\let\\lb=\\{\\left\\lb \\frac{1}{2} \\right\\}'),
      `<math xmlns="http://www.w3.org/1998/Math/MathML" data-latex="\\let\\lb=\\{\\left\\lb \\frac{1}{2} \\right\\}" display="block">
  <mrow data-mjx-texclass="INNER" data-latex-item="\\left\\lb \\frac{1}{2} \\right\\}" data-latex="\\let\\lb=\\{\\left\\lb \\frac{1}{2} \\right\\}">
    <mo data-mjx-texclass="OPEN" data-latex-item="\\left\\lb " data-latex="\\left\\lb ">{</mo>
    <mfrac data-latex="\\frac{1}{2}">
      <mn data-latex="1">1</mn>
      <mn data-latex="2">2</mn>
    </mfrac>
    <mo data-mjx-texclass="CLOSE" data-latex-item="\\right\\}" data-latex="\\right\\}">}</mo>
  </mrow>
</math>`
    ));
  it('Let Paren Stretchy', () =>
    toXmlMatch(
      tex2mml('\\let\\lb( \\left\\lb \\frac{1}{2} \\right)'),
      `<math xmlns="http://www.w3.org/1998/Math/MathML" data-latex="\\let\\lb( \\left\\lb \\frac{1}{2} \\right)" display="block">
  <mrow data-mjx-texclass="INNER" data-latex-item="\\left\\lb \\frac{1}{2} \\right)" data-latex="\\let\\lb( \\left\\lb \\frac{1}{2} \\right)">
    <mo data-mjx-texclass="OPEN" data-latex-item="\\left\\lb " data-latex="\\left\\lb ">(</mo>
    <mfrac data-latex="\\frac{1}{2}">
      <mn data-latex="1">1</mn>
      <mn data-latex="2">2</mn>
    </mfrac>
    <mo data-mjx-texclass="CLOSE" data-latex-item="\\right)" data-latex="\\right)">)</mo>
  </mrow>
</math>`
    ));
  it('Let Fn', () =>
    toXmlMatch(
      tex2mml('\\let\\ll\\sin\\ll(x)'),
      `<math xmlns="http://www.w3.org/1998/Math/MathML" data-latex="\\let\\ll\\sin\\ll(x)" display="block">
  <mi data-latex="\\ll">sin</mi>
  <mo data-mjx-texclass="NONE">&#x2061;</mo>
  <mo data-latex="(" stretchy="false">(</mo>
  <mi data-latex="x">x</mi>
  <mo data-latex=")" stretchy="false">)</mo>
</math>`
    ));
  it('Let Fn Double', () =>
    toXmlMatch(
      tex2mml('\\let\\ll\\sin\\ll(x)\\let\\rr\\ll\\let\\ll\\cos\\rr(x)\\ll(x)'),
      `<math xmlns="http://www.w3.org/1998/Math/MathML" data-latex="\\let\\ll\\sin\\ll(x)\\let\\rr\\ll\\let\\ll\\cos\\rr(x)\\ll(x)" display="block">
  <mi data-latex="\\ll">sin</mi>
  <mo data-mjx-texclass="NONE">&#x2061;</mo>
  <mo data-latex="(" stretchy="false">(</mo>
  <mi data-latex="x">x</mi>
  <mo data-latex="\\let\\ll\\cos" stretchy="false">)</mo>
  <mi data-latex="\\rr">sin</mi>
  <mo data-mjx-texclass="NONE">&#x2061;</mo>
  <mo data-latex="(" stretchy="false">(</mo>
  <mi data-latex="x">x</mi>
  <mo data-latex=")" stretchy="false">)</mo>
  <mi data-latex="\\ll">cos</mi>
  <mo data-mjx-texclass="NONE">&#x2061;</mo>
  <mo data-latex="(" stretchy="false">(</mo>
  <mi data-latex="x">x</mi>
  <mo data-latex=")" stretchy="false">)</mo>
</math>`
    ));
  it('Let Fn Circular', () =>
    toXmlMatch(
      tex2mml(
        '\\let\\save\\sin\\let\\sin\\cos\\let\\cos\\tan\\let\\tan\\save\\sin(x)\\cos(x)\\tan(x)'
      ),
      `<math xmlns="http://www.w3.org/1998/Math/MathML" data-latex="\\let\\save\\sin\\let\\sin\\cos\\let\\cos\\tan\\let\\tan\\save\\sin(x)\\cos(x)\\tan(x)" display="block">
  <mi data-latex="\\sin">cos</mi>
  <mo data-mjx-texclass="NONE">&#x2061;</mo>
  <mo data-latex="(" stretchy="false">(</mo>
  <mi data-latex="x">x</mi>
  <mo data-latex=")" stretchy="false">)</mo>
  <mi data-latex="\\cos">tan</mi>
  <mo data-mjx-texclass="NONE">&#x2061;</mo>
  <mo data-latex="(" stretchy="false">(</mo>
  <mi data-latex="x">x</mi>
  <mo data-latex=")" stretchy="false">)</mo>
  <mi data-latex="\\tan">sin</mi>
  <mo data-mjx-texclass="NONE">&#x2061;</mo>
  <mo data-latex="(" stretchy="false">(</mo>
  <mi data-latex="x">x</mi>
  <mo data-latex=")" stretchy="false">)</mo>
</math>`
    ));
  it('Let Paren Circular', () =>
    toXmlMatch(
      tex2mml(
        '\\let\\lp(\\let\\rp)\\let\\mp\\rp\\left\\lp \\frac{a}{b}\\middle\\mp c \\right\\rp'
      ),
      `<math xmlns="http://www.w3.org/1998/Math/MathML" data-latex="\\let\\lp(\\let\\rp)\\let\\mp\\rp\\left\\lp \\frac{a}{b}\\middle\\mp c \\right\\rp" display="block">
  <mrow data-mjx-texclass="INNER" data-latex-item="\\left\\lp \\frac{a}{b}\\middle\\mp c \\right\\rp" data-latex="\\let\\lp(\\let\\rp)\\let\\mp\\rp\\left\\lp \\frac{a}{b}\\middle\\mp c \\right\\rp">
    <mo data-mjx-texclass="OPEN" data-latex-item="\\left\\lp " data-latex="\\left\\lp ">(</mo>
    <mfrac data-latex="\\frac{a}{b}">
      <mi data-latex="a">a</mi>
      <mi data-latex="b">b</mi>
    </mfrac>
    <mrow data-mjx-texclass="CLOSE"></mrow>
    <mo data-latex-item="\\middle\\mp " data-latex="\\middle\\mp ">)</mo>
    <mrow data-mjx-texclass="OPEN" data-latex="\\middle\\mp"></mrow>
    <mi data-latex="c">c</mi>
    <mo data-mjx-texclass="CLOSE" data-latex-item="\\right\\rp" data-latex="\\right\\rp">)</mo>
  </mrow>
</math>`
    ));
  it('Let Angle Circular', () =>
    toXmlMatch(
      tex2mml(
        '\\let\\lp\\langle\\let\\rp\\rangle\\let\\mp\\rp\\left\\lp \\frac{a}{b}\\middle\\mp c \\right\\rp'
      ),
      `<math xmlns="http://www.w3.org/1998/Math/MathML" data-latex="\\let\\lp\\langle\\let\\rp\\rangle\\let\\mp\\rp\\left\\lp \\frac{a}{b}\\middle\\mp c \\right\\rp" display="block">
  <mrow data-mjx-texclass="INNER" data-latex-item="\\left\\lp \\frac{a}{b}\\middle\\mp c \\right\\rp" data-latex="\\let\\lp\\langle\\let\\rp\\rangle\\let\\mp\\rp\\left\\lp \\frac{a}{b}\\middle\\mp c \\right\\rp">
    <mo data-mjx-texclass="OPEN" data-latex-item="\\left\\lp " data-latex="\\left\\lp ">&#x27E8;</mo>
    <mfrac data-latex="\\frac{a}{b}">
      <mi data-latex="a">a</mi>
      <mi data-latex="b">b</mi>
    </mfrac>
    <mrow data-mjx-texclass="CLOSE"></mrow>
    <mo data-latex-item="\\middle\\mp " data-latex="\\middle\\mp ">&#x27E9;</mo>
    <mrow data-mjx-texclass="OPEN" data-latex="\\middle\\mp"></mrow>
    <mi data-latex="c">c</mi>
    <mo data-mjx-texclass="CLOSE" data-latex-item="\\right\\rp" data-latex="\\right\\rp">&#x27E9;</mo>
  </mrow>
</math>`
    ));
  it('Let Circular Character', () =>
    toXmlMatch(
      tex2mml(
        '\\let\\a a\\let\\b b\\a \\b\\let\\c\\a\\let\\a c\\c \\a\\let\\d=\\c\\let\\c\\b\\d \\c'
      ),
      `<math xmlns="http://www.w3.org/1998/Math/MathML" data-latex="\\let\\a a\\let\\b b\\a \\b\\let\\c\\a\\let\\a c\\c \\a\\let\\d=\\c\\let\\c\\b\\d \\c" display="block">
  <mi data-latex="a">a</mi>
  <mi data-latex="\\let\\a c">b</mi>
  <mi data-latex="a">a</mi>
  <mi data-latex="\\let\\c\\b">c</mi>
  <mi data-latex="a">a</mi>
  <mi data-latex="b">b</mi>
</math>`
    ));
  it('Let Overwrite Sqrt Choose', () =>
    toXmlMatch(
      tex2mml('\\let\\sqrt\\choose a\\sqrt b'),
      `<math xmlns="http://www.w3.org/1998/Math/MathML" data-latex="\\let\\sqrt\\choose a\\sqrt b" display="block">
  <mrow data-mjx-texclass="ORD" data-latex-item="\\sqrt" data-latex="\\let\\sqrt\\choose a\\sqrt b">
    <mrow data-mjx-texclass="OPEN" data-latex="\\biggl (">
      <mo minsize="2.047em" maxsize="2.047em">(</mo>
    </mrow>
    <mfrac linethickness="0">
      <mi data-latex="a">a</mi>
      <mi data-latex="b">b</mi>
    </mfrac>
    <mrow data-mjx-texclass="CLOSE" data-latex="\\biggr )">
      <mo minsize="2.047em" maxsize="2.047em">)</mo>
    </mrow>
  </mrow>
</math>`
    ));
  it('Def Optional Brace', () =>
    toXmlMatch(
      tex2mml('\\def\\bar[#1]#2{#1 + #2}\\bar[{a}]{b}'),
      `<math xmlns="http://www.w3.org/1998/Math/MathML" data-latex="\\def\\bar[#1]#2{#1 + #2}\\bar[{a}]{b}" display="block">
  <mi data-latex="a">a</mi>
  <mo data-latex="+">+</mo>
  <mi data-latex="b">b</mi>
</math>`
    ));
  it('Def Options CS', () =>
    toXmlMatch(
      tex2mml('\\def\\bar[#1]#2{#1 + #2}\\bar[\\sqrt{2}]{b}'),
      `<math xmlns="http://www.w3.org/1998/Math/MathML" data-latex="\\def\\bar[#1]#2{#1 + #2}\\bar[\\sqrt{2}]{b}" display="block">
  <msqrt data-latex="\\sqrt{2}">
    <mn data-latex="2">2</mn>
  </msqrt>
  <mo data-latex="+">+</mo>
  <mi data-latex="b">b</mi>
</math>`
    ));
});

describe('Newcommand Color v2', () => {
  beforeEach(() => setupTex(['base', 'newcommand', 'colorv2']));
  it('Newenvironment Empty', () =>
    toXmlMatch(
      tex2mml(
        '\\newenvironment{myHeartEnv}{\\color{purple}{\\heartsuit}\\kern-2.5pt\\color{green}{\\heartsuit}}{\\text{ forever}}\\begin{myHeartEnv}\\end{myHeartEnv}'
      ),
      `<math xmlns="http://www.w3.org/1998/Math/MathML" data-latex="\\newenvironment{myHeartEnv}{\\color{purple}{\\heartsuit}\\kern-2.5pt\\color{green}{\\heartsuit}}{\\text{ forever}}\\begin{myHeartEnv}\\end{myHeartEnv}" display="block">
  <mstyle mathcolor="purple" data-latex="\\color{purple}{\\heartsuit}">
    <mi mathvariant="normal" data-latex="\\heartsuit">&#x2661;</mi>
  </mstyle>
  <mspace width="-2.5pt" linebreak="nobreak" data-latex="\\kern-2.5pt"></mspace>
  <mstyle mathcolor="green" data-latex="\\color{green}{\\heartsuit}">
    <mi mathvariant="normal" data-latex="\\heartsuit">&#x2661;</mi>
  </mstyle>
  <mtext data-latex="\\text{ forever}">&#xA0;forever</mtext>
</math>`
    ));
  it('Newenvironment Content', () =>
    toXmlMatch(
      tex2mml(
        '\\newenvironment{myHeartEnv}{\\color{purple}{\\heartsuit}\\kern-2.5pt\\color{green}{\\heartsuit}}{\\text{ forever}}\\begin{myHeartEnv}  2+3\\end{myHeartEnv}'
      ),
      `<math xmlns="http://www.w3.org/1998/Math/MathML" data-latex="\\newenvironment{myHeartEnv}{\\color{purple}{\\heartsuit}\\kern-2.5pt\\color{green}{\\heartsuit}}{\\text{ forever}}\\begin{myHeartEnv}  2+3\\end{myHeartEnv}" display="block">
  <mstyle mathcolor="purple" data-latex="\\color{purple}{\\heartsuit}">
    <mi mathvariant="normal" data-latex="\\heartsuit">&#x2661;</mi>
  </mstyle>
  <mspace width="-2.5pt" linebreak="nobreak" data-latex="\\kern-2.5pt"></mspace>
  <mstyle mathcolor="green" data-latex="\\color{green}{\\heartsuit}">
    <mi mathvariant="normal" data-latex="\\heartsuit">&#x2661;</mi>
  </mstyle>
  <mn data-latex="2">2</mn>
  <mo data-latex="+">+</mo>
  <mn data-latex="3">3</mn>
  <mtext data-latex="\\text{ forever}">&#xA0;forever</mtext>
</math>`
    ));
  it('Newenvironment Nested Double', () =>
    toXmlMatch(
      tex2mml(
        '\\newenvironment{myHeartEnv}{\\color{purple}{\\heartsuit}\\kern-2.5pt\\color{green}{\\heartsuit}}{\\text{ forever}}\\newenvironment{yourHeartEnv}{\\color{blue}{\\heartsuit}\\kern-2.5pt\\color{black}{\\heartsuit}}{\\text{ never}}\\begin{myHeartEnv}\\begin{yourHeartEnv}a\\end{yourHeartEnv}\\end{myHeartEnv}'
      ),
      `<math xmlns="http://www.w3.org/1998/Math/MathML" data-latex="\\newenvironment{myHeartEnv}{\\color{purple}{\\heartsuit}\\kern-2.5pt\\color{green}{\\heartsuit}}{\\text{ forever}}\\newenvironment{yourHeartEnv}{\\color{blue}{\\heartsuit}\\kern-2.5pt\\color{black}{\\heartsuit}}{\\text{ never}}\\begin{myHeartEnv}\\begin{yourHeartEnv}a\\end{yourHeartEnv}\\end{myHeartEnv}" display="block">
  <mstyle mathcolor="purple" data-latex="\\color{purple}{\\heartsuit}">
    <mi mathvariant="normal" data-latex="\\heartsuit">&#x2661;</mi>
  </mstyle>
  <mspace width="-2.5pt" linebreak="nobreak" data-latex="\\kern-2.5pt"></mspace>
  <mstyle mathcolor="green" data-latex="\\color{green}{\\heartsuit}">
    <mi mathvariant="normal" data-latex="\\heartsuit">&#x2661;</mi>
  </mstyle>
  <mstyle mathcolor="blue" data-latex="\\color{blue}{\\heartsuit}">
    <mi mathvariant="normal" data-latex="\\heartsuit">&#x2661;</mi>
  </mstyle>
  <mspace width="-2.5pt" linebreak="nobreak" data-latex="\\kern-2.5pt"></mspace>
  <mstyle mathcolor="black" data-latex="\\color{black}{\\heartsuit}">
    <mi mathvariant="normal" data-latex="\\heartsuit">&#x2661;</mi>
  </mstyle>
  <mi data-latex="a">a</mi>
  <mtext data-latex="\\text{ never}">&#xA0;never</mtext>
  <mtext data-latex="\\text{ forever}">&#xA0;forever</mtext>
</math>`
    ));
  it('Newenvironment Nested Double 2', () =>
    toXmlMatch(
      tex2mml(
        '\\newenvironment{myHeartEnv}{\\color{purple}{\\heartsuit}\\kern-2.5pt\\color{green}{\\heartsuit}}{\\text{ forever}}\\newenvironment{yourHeartEnv}{\\color{blue}{\\heartsuit}\\kern-2.5pt\\color{black}{\\heartsuit}}{\\text{ never}}\\newenvironment{theirHeartEnv}{\\color{blue}{\\heartsuit}\\kern-2.5pt\\color{black}{\\heartsuit}}{\\text{ never}}\\begin{myHeartEnv}\\begin{yourHeartEnv}a\\end{yourHeartEnv}\\begin{theirHeartEnv}b\\end{theirHeartEnv}\\end{myHeartEnv}'
      ),
      `<math xmlns="http://www.w3.org/1998/Math/MathML" data-latex="\\newenvironment{myHeartEnv}{\\color{purple}{\\heartsuit}\\kern-2.5pt\\color{green}{\\heartsuit}}{\\text{ forever}}\\newenvironment{yourHeartEnv}{\\color{blue}{\\heartsuit}\\kern-2.5pt\\color{black}{\\heartsuit}}{\\text{ never}}\\newenvironment{theirHeartEnv}{\\color{blue}{\\heartsuit}\\kern-2.5pt\\color{black}{\\heartsuit}}{\\text{ never}}\\begin{myHeartEnv}\\begin{yourHeartEnv}a\\end{yourHeartEnv}\\begin{theirHeartEnv}b\\end{theirHeartEnv}\\end{myHeartEnv}" display="block">
  <mstyle mathcolor="purple" data-latex="\\color{purple}{\\heartsuit}">
    <mi mathvariant="normal" data-latex="\\heartsuit">&#x2661;</mi>
  </mstyle>
  <mspace width="-2.5pt" linebreak="nobreak" data-latex="\\kern-2.5pt"></mspace>
  <mstyle mathcolor="green" data-latex="\\color{green}{\\heartsuit}">
    <mi mathvariant="normal" data-latex="\\heartsuit">&#x2661;</mi>
  </mstyle>
  <mstyle mathcolor="blue" data-latex="\\color{blue}{\\heartsuit}">
    <mi mathvariant="normal" data-latex="\\heartsuit">&#x2661;</mi>
  </mstyle>
  <mspace width="-2.5pt" linebreak="nobreak" data-latex="\\kern-2.5pt"></mspace>
  <mstyle mathcolor="black" data-latex="\\color{black}{\\heartsuit}">
    <mi mathvariant="normal" data-latex="\\heartsuit">&#x2661;</mi>
  </mstyle>
  <mi data-latex="a">a</mi>
  <mtext data-latex="\\text{ never}">&#xA0;never</mtext>
  <mstyle mathcolor="blue" data-latex="\\color{blue}{\\heartsuit}">
    <mi mathvariant="normal" data-latex="\\heartsuit">&#x2661;</mi>
  </mstyle>
  <mspace width="-2.5pt" linebreak="nobreak" data-latex="\\kern-2.5pt"></mspace>
  <mstyle mathcolor="black" data-latex="\\color{black}{\\heartsuit}">
    <mi mathvariant="normal" data-latex="\\heartsuit">&#x2661;</mi>
  </mstyle>
  <mi data-latex="b">b</mi>
  <mtext data-latex="\\text{ never}">&#xA0;never</mtext>
  <mtext data-latex="\\text{ forever}">&#xA0;forever</mtext>
</math>`
    ));
  it('Newenvironment Nested Triple', () =>
    toXmlMatch(
      tex2mml(
        '\\newenvironment{myHeartEnv}{\\color{purple}{\\heartsuit}\\kern-2.5pt\\color{green}{\\heartsuit}}{\\text{ forever}}\\newenvironment{yourHeartEnv}{\\color{blue}{\\heartsuit}\\kern-2.5pt\\color{black}{\\heartsuit}}{\\text{ never}}\\newenvironment{theirHeartEnv}{\\color{blue}{\\heartsuit}\\kern-2.5pt\\color{black}{\\heartsuit}}{\\text{ never}}\\begin{myHeartEnv}\\begin{yourHeartEnv}a\\begin{theirHeartEnv}b\\end{theirHeartEnv}\\end{yourHeartEnv}\\end{myHeartEnv}'
      ),
      `<math xmlns="http://www.w3.org/1998/Math/MathML" data-latex="\\newenvironment{myHeartEnv}{\\color{purple}{\\heartsuit}\\kern-2.5pt\\color{green}{\\heartsuit}}{\\text{ forever}}\\newenvironment{yourHeartEnv}{\\color{blue}{\\heartsuit}\\kern-2.5pt\\color{black}{\\heartsuit}}{\\text{ never}}\\newenvironment{theirHeartEnv}{\\color{blue}{\\heartsuit}\\kern-2.5pt\\color{black}{\\heartsuit}}{\\text{ never}}\\begin{myHeartEnv}\\begin{yourHeartEnv}a\\begin{theirHeartEnv}b\\end{theirHeartEnv}\\end{yourHeartEnv}\\end{myHeartEnv}" display="block">
  <mstyle mathcolor="purple" data-latex="\\color{purple}{\\heartsuit}">
    <mi mathvariant="normal" data-latex="\\heartsuit">&#x2661;</mi>
  </mstyle>
  <mspace width="-2.5pt" linebreak="nobreak" data-latex="\\kern-2.5pt"></mspace>
  <mstyle mathcolor="green" data-latex="\\color{green}{\\heartsuit}">
    <mi mathvariant="normal" data-latex="\\heartsuit">&#x2661;</mi>
  </mstyle>
  <mstyle mathcolor="blue" data-latex="\\color{blue}{\\heartsuit}">
    <mi mathvariant="normal" data-latex="\\heartsuit">&#x2661;</mi>
  </mstyle>
  <mspace width="-2.5pt" linebreak="nobreak" data-latex="\\kern-2.5pt"></mspace>
  <mstyle mathcolor="black" data-latex="\\color{black}{\\heartsuit}">
    <mi mathvariant="normal" data-latex="\\heartsuit">&#x2661;</mi>
  </mstyle>
  <mi data-latex="a">a</mi>
  <mstyle mathcolor="blue" data-latex="\\color{blue}{\\heartsuit}">
    <mi mathvariant="normal" data-latex="\\heartsuit">&#x2661;</mi>
  </mstyle>
  <mspace width="-2.5pt" linebreak="nobreak" data-latex="\\kern-2.5pt"></mspace>
  <mstyle mathcolor="black" data-latex="\\color{black}{\\heartsuit}">
    <mi mathvariant="normal" data-latex="\\heartsuit">&#x2661;</mi>
  </mstyle>
  <mi data-latex="b">b</mi>
  <mtext data-latex="\\text{ never}">&#xA0;never</mtext>
  <mtext data-latex="\\text{ never}">&#xA0;never</mtext>
  <mtext data-latex="\\text{ forever}">&#xA0;forever</mtext>
</math>`
    ));
  it('Newenvironment Nested Triple Text', () =>
    toXmlMatch(
      tex2mml(
        '\\newenvironment{myHeartEnv}{\\color{purple}{\\heartsuit}\\kern-2.5pt\\color{green}{\\heartsuit}}{\\text{ forever}}\\newenvironment{yourHeartEnv}{\\color{blue}{\\heartsuit}\\kern-2.5pt\\color{black}{\\heartsuit}}{\\text{ never}}\\newenvironment{theirHeartEnv}{\\color{blue}{\\heartsuit}\\kern-2.5pt\\color{black}{\\heartsuit}}{\\text{ never}}\\begin{myHeartEnv}\\begin{yourHeartEnv}a\\begin{theirHeartEnv}b\\end{theirHeartEnv}c\\end{yourHeartEnv}d\\end{myHeartEnv}'
      ),
      `<math xmlns="http://www.w3.org/1998/Math/MathML" data-latex="\\newenvironment{myHeartEnv}{\\color{purple}{\\heartsuit}\\kern-2.5pt\\color{green}{\\heartsuit}}{\\text{ forever}}\\newenvironment{yourHeartEnv}{\\color{blue}{\\heartsuit}\\kern-2.5pt\\color{black}{\\heartsuit}}{\\text{ never}}\\newenvironment{theirHeartEnv}{\\color{blue}{\\heartsuit}\\kern-2.5pt\\color{black}{\\heartsuit}}{\\text{ never}}\\begin{myHeartEnv}\\begin{yourHeartEnv}a\\begin{theirHeartEnv}b\\end{theirHeartEnv}c\\end{yourHeartEnv}d\\end{myHeartEnv}" display="block">
  <mstyle mathcolor="purple" data-latex="\\color{purple}{\\heartsuit}">
    <mi mathvariant="normal" data-latex="\\heartsuit">&#x2661;</mi>
  </mstyle>
  <mspace width="-2.5pt" linebreak="nobreak" data-latex="\\kern-2.5pt"></mspace>
  <mstyle mathcolor="green" data-latex="\\color{green}{\\heartsuit}">
    <mi mathvariant="normal" data-latex="\\heartsuit">&#x2661;</mi>
  </mstyle>
  <mstyle mathcolor="blue" data-latex="\\color{blue}{\\heartsuit}">
    <mi mathvariant="normal" data-latex="\\heartsuit">&#x2661;</mi>
  </mstyle>
  <mspace width="-2.5pt" linebreak="nobreak" data-latex="\\kern-2.5pt"></mspace>
  <mstyle mathcolor="black" data-latex="\\color{black}{\\heartsuit}">
    <mi mathvariant="normal" data-latex="\\heartsuit">&#x2661;</mi>
  </mstyle>
  <mi data-latex="a">a</mi>
  <mstyle mathcolor="blue" data-latex="\\color{blue}{\\heartsuit}">
    <mi mathvariant="normal" data-latex="\\heartsuit">&#x2661;</mi>
  </mstyle>
  <mspace width="-2.5pt" linebreak="nobreak" data-latex="\\kern-2.5pt"></mspace>
  <mstyle mathcolor="black" data-latex="\\color{black}{\\heartsuit}">
    <mi mathvariant="normal" data-latex="\\heartsuit">&#x2661;</mi>
  </mstyle>
  <mi data-latex="b">b</mi>
  <mtext data-latex="\\text{ never}">&#xA0;never</mtext>
  <mi data-latex="c">c</mi>
  <mtext data-latex="\\text{ never}">&#xA0;never</mtext>
  <mi data-latex="d">d</mi>
  <mtext data-latex="\\text{ forever}">&#xA0;forever</mtext>
</math>`
    ));
  it('Newenvironment Nested Error', () =>
    toXmlMatch(
      tex2mml(
        '\\newenvironment{myHeartEnv}{\\color{purple}{\\heartsuit}\\kern-2.5pt\\color{green}{\\heartsuit}}{\\text{ forever}}\\newenvironment{yourHeartEnv}{\\color{blue}{\\heartsuit}\\kern-2.5pt\\color{black}{\\heartsuit}}{\\text{ never}}\\newenvironment{theirHeartEnv}{\\color{blue}{\\heartsuit}\\kern-2.5pt\\color{black}{\\heartsuit}}{\\text{ never}}\\begin{myHeartEnv}\\begin{yourHeartEnv}a\\begin{theirHeartEnv}b\\end{yourHeartEnv}\\end{theirHeartEnv}\\end{myHeartEnv}'
      ),
      `<math xmlns="http://www.w3.org/1998/Math/MathML" data-latex="\\newenvironment{myHeartEnv}{\\color{purple}{\\heartsuit}\\kern-2.5pt\\color{green}{\\heartsuit}}{\\text{ forever}}\\newenvironment{yourHeartEnv}{\\color{blue}{\\heartsuit}\\kern-2.5pt\\color{black}{\\heartsuit}}{\\text{ never}}\\newenvironment{theirHeartEnv}{\\color{blue}{\\heartsuit}\\kern-2.5pt\\color{black}{\\heartsuit}}{\\text{ never}}\\begin{myHeartEnv}\\begin{yourHeartEnv}a\\begin{theirHeartEnv}b\\end{yourHeartEnv}\\end{theirHeartEnv}\\end{myHeartEnv}" display="block">
  <merror data-mjx-error="\\begin{theirHeartEnv} ended with \\end{yourHeartEnv}">
    <mtext>\\begin{theirHeartEnv} ended with \\end{yourHeartEnv}</mtext>
  </merror>
</math>`
    ));
});

describe('Newcommand Ams', () => {
  beforeEach(() => setupTex(['base', 'newcommand', 'ams']));
  it('Newenvironment Align', () =>
    toXmlMatch(
      tex2mml(
        '\\newenvironment{proof}{\\textbf{Proof:}}{\\begin{align} \\blacksquare \\end{align}}\\begin{proof}a=b\\end{proof}'
      ),
      `<math xmlns="http://www.w3.org/1998/Math/MathML" data-latex="\\newenvironment{proof}{\\textbf{Proof:}}{\\begin{align} \\blacksquare \\end{align}}\\begin{proof}a=b\\end{proof}" display="block">
  <merror data-mjx-error="Erroneous nesting of equation structures">
    <mtext>Erroneous nesting of equation structures</mtext>
  </merror>
</math>`
    ));
  it('Newenvironment Align End', () =>
    toXmlMatch(
      tex2mml(
        '\\newenvironment{proof}{\\begin{align}\\textbf{Proof:}}{\\end{align}}\\begin{proof}a=b\\end{proof}'
      ),
      `<math xmlns="http://www.w3.org/1998/Math/MathML" data-latex="\\newenvironment{proof}{\\begin{align}\\textbf{Proof:}}{\\end{align}}\\begin{proof}a=b\\end{proof}" display="block">
  <merror data-mjx-error="Erroneous nesting of equation structures">
    <mtext>Erroneous nesting of equation structures</mtext>
  </merror>
</math>`
    ));
  it('Newenvironment Align Split', () =>
    toXmlMatch(
      tex2mml(
        '\\newenvironment{proof}{\\begin{align}\\textbf{Proof:}&}{ \\begin{split} 5 \\end{split}&& \\blacksquare\\end{align}}\\begin{proof}a&=b\\end{proof}'
      ),
      `<math xmlns="http://www.w3.org/1998/Math/MathML" data-latex="\\newenvironment{proof}{\\begin{align}\\textbf{Proof:}&amp;}{ \\begin{split} 5 \\end{split}&amp;&amp; \\blacksquare\\end{align}}\\begin{proof}a&amp;=b\\end{proof}" display="block">
  <merror data-mjx-error="Erroneous nesting of equation structures">
    <mtext>Erroneous nesting of equation structures</mtext>
  </merror>
</math>`
    ));
  it('Let Bar', () =>
    toXmlMatch(
      tex2mml('\\let\\b\\lvert\\let\\lvert\\langle\\vert\\b\\lvert'),
      `<math xmlns="http://www.w3.org/1998/Math/MathML" data-latex="\\let\\b\\lvert\\let\\lvert\\langle\\vert\\b\\lvert" display="block">
  <mo data-mjx-texclass="ORD" fence="false" stretchy="false" data-latex="\\vert">|</mo>
  <mo data-mjx-texclass="OPEN" fence="false" stretchy="false" data-latex="\\b">|</mo>
  <mo fence="false" stretchy="false" data-latex="\\lvert">&#x27E8;</mo>
</math>`
    ));
  it('Let Bar Stretchy', () =>
    toXmlMatch(
      tex2mml('\\let\\b\\lvert\\let\\lvert\\langle\\left\\b q \\right\\lvert'),
      `<math xmlns="http://www.w3.org/1998/Math/MathML" data-latex="\\let\\b\\lvert\\let\\lvert\\langle\\left\\b q \\right\\lvert" display="block">
  <mrow data-mjx-texclass="INNER" data-latex-item="\\left\\b q \\right\\lvert" data-latex="\\let\\b\\lvert\\let\\lvert\\langle\\left\\b q \\right\\lvert">
    <mo data-mjx-texclass="OPEN" data-latex-item="\\left\\b " data-latex="\\left\\b ">|</mo>
    <mi data-latex="q">q</mi>
    <mo data-mjx-texclass="CLOSE" data-latex-item="\\right\\lvert" data-latex="\\right\\lvert">&#x27E8;</mo>
  </mrow>
</math>`
    ));
});

describe('NewcommandError', () => {
  beforeEach(() => setupTex(['base', 'newcommand']));
  it('No Sequence', () =>
    toXmlMatch(
      tex2mml('\\def\\bar[#1]#3{}'),
      `<math xmlns="http://www.w3.org/1998/Math/MathML" data-latex="\\def\\bar[#1]#3{}" display="block">
  <merror data-mjx-error="Parameters for \\bar must be numbered sequentially">
    <mtext>Parameters for \\bar must be numbered sequentially</mtext>
  </merror>
</math>`
    ));
  it('No CS', () =>
    toXmlMatch(
      tex2mml('\\def{\\bar}[#1]#2{}'),
      `<math xmlns="http://www.w3.org/1998/Math/MathML" data-latex="\\def{\\bar}[#1]#2{}" display="block">
  <merror data-mjx-error="\\def must be followed by a control sequence">
    <mtext>\\def must be followed by a control sequence</mtext>
  </merror>
</math>`
    ));
  it('Illegal Hash', () =>
    toXmlMatch(
      tex2mml('\\def\\bar[##1]#2{#1}'),
      `<math xmlns="http://www.w3.org/1998/Math/MathML" data-latex="\\def\\bar[##1]#2{#1}" display="block">
  <merror data-mjx-error="Illegal use of # in template for \\bar">
    <mtext>Illegal use of # in template for \\bar</mtext>
  </merror>
</math>`
    ));
  it('No Replacement', () =>
    toXmlMatch(
      tex2mml('\\def\\bar[#1]#2'),
      `<math xmlns="http://www.w3.org/1998/Math/MathML" data-latex="\\def\\bar[#1]#2" display="block">
  <merror data-mjx-error="Missing replacement string for definition of \\def">
    <mtext>Missing replacement string for definition of \\def</mtext>
  </merror>
</math>`
    ));
  it('Runaway Argument', () =>
    toXmlMatch(
      tex2mml('\\def\\bar[#1]#2{}\\bar['),
      `<math xmlns="http://www.w3.org/1998/Math/MathML" data-latex="\\def\\bar[#1]#2{}\\bar[" display="block">
  <merror data-mjx-error="Runaway argument for \\bar?">
    <mtext>Runaway argument for \\bar?</mtext>
  </merror>
</math>`
    ));
  it('Illegal CS', () =>
    toXmlMatch(
      tex2mml('\\newcommand{\\11}{a}'),
      `<math xmlns="http://www.w3.org/1998/Math/MathML" data-latex="\\newcommand{\\11}{a}" display="block">
  <merror data-mjx-error="Illegal control sequence name for \\newcommand">
    <mtext>Illegal control sequence name for \\newcommand</mtext>
  </merror>
</math>`
    ));
  it('Illegal Parameter Number', () =>
    toXmlMatch(
      tex2mml('\\newenvironment{hh}[a]{}{}'),
      `<math xmlns="http://www.w3.org/1998/Math/MathML" data-latex="\\newenvironment{hh}[a]{}{}" display="block">
  <merror data-mjx-error="Illegal number of parameters specified in \\newenvironment">
    <mtext>Illegal number of parameters specified in \\newenvironment</mtext>
  </merror>
</math>`
    ));
  it('Let Undefined CS', () =>
    toXmlMatch(
      tex2mml('\\let\\aa\\bb \\aa'),
      `<math xmlns="http://www.w3.org/1998/Math/MathML" data-latex="\\let\\aa\\bb \\aa" display="block">
  <merror data-mjx-error="Undefined control sequence \\aa">
    <mtext>Undefined control sequence \\aa</mtext>
  </merror>
</math>`
    ));
  it('Missing Arguments', () =>
    toXmlMatch(
      tex2mml('\\def\\bar[#1]#2#3{c + c}\\bar'),
      `<math xmlns="http://www.w3.org/1998/Math/MathML" data-latex="\\def\\bar[#1]#2#3{c + c}\\bar" display="block">
  <merror data-mjx-error="Use of \\bar doesn\'t match its definition">
    <mtext>Use of \\bar doesn\'t match its definition</mtext>
  </merror>
</math>`
    ));
  it('Single Let Error', () =>
    toXmlMatch(
      tex2mml('\\let\\aa\\textbf\\let\\bb\\aa\\aa'),
      `<math xmlns="http://www.w3.org/1998/Math/MathML" data-latex="\\let\\aa\\textbf\\let\\bb\\aa\\aa" display="block">
  <merror data-mjx-error="Missing argument for \\aa">
    <mtext>Missing argument for \\aa</mtext>
  </merror>
</math>`
    ));
  it('Double Let Error', () =>
    toXmlMatch(
      tex2mml('\\let\\aa\\textbf\\let\\bb\\aa\\bb'),
      `<math xmlns="http://www.w3.org/1998/Math/MathML" data-latex="\\let\\aa\\textbf\\let\\bb\\aa\\bb" display="block">
  <merror data-mjx-error="Missing argument for \\bb">
    <mtext>Missing argument for \\bb</mtext>
  </merror>
</math>`
    ));
  it('Triple Let Error', () =>
    toXmlMatch(
      tex2mml('\\let\\aa\\textbf\\let\\bb\\aa\\let\\textbf\\sqrt\\textbf[1]'),
      `<math xmlns="http://www.w3.org/1998/Math/MathML" data-latex="\\let\\aa\\textbf\\let\\bb\\aa\\let\\textbf\\sqrt\\textbf[1]" display="block">
  <merror data-mjx-error="Missing argument for \\textbf">
    <mtext>Missing argument for \\textbf</mtext>
  </merror>
</math>`
    ));
  it('Illegal Argument Number', () =>
    toXmlMatch(
      tex2mml('\\newcommand{\\foo}[a]{#1 + #2}'),
      `<math xmlns="http://www.w3.org/1998/Math/MathML" data-latex="\\newcommand{\\foo}[a]{#1 + #2}" display="block">
  <merror data-mjx-error="Illegal number of parameters specified in \\newcommand">
    <mtext>Illegal number of parameters specified in \\newcommand</mtext>
  </merror>
</math>`
    ));
  it('Optional Brace Error', () =>
    toXmlMatch(
      tex2mml('\\def\\bar[{#1}]#2{#1 + #2}'),
      `<math xmlns="http://www.w3.org/1998/Math/MathML" data-latex="\\def\\bar[{#1}]#2{#1 + #2}" display="block">
  <merror data-mjx-error="You can\'t use \'macro parameter character #\' in math mode">
    <mtext>You can\'t use \'macro parameter character #\' in math mode</mtext>
  </merror>
</math>`
    ));
});

afterAll(() => getTokens('newcommand'));<|MERGE_RESOLUTION|>--- conflicted
+++ resolved
@@ -1,13 +1,8 @@
-<<<<<<< HEAD
 import { afterAll, beforeEach, describe, it } from '@jest/globals';
 import { getTokens, toXmlMatch, setupTex, tex2mml } from '#helpers';
-=======
-import { beforeEach, describe, it } from '@jest/globals';
-import { toXmlMatch, setupTex, tex2mml } from '#helpers';
 import '#js/input/tex/newcommand/NewcommandConfiguration';
 import '#js/input/tex/ams/AmsConfiguration';
 import '#js/input/tex/colorv2/ColorV2Configuration';
->>>>>>> 20f46745
 
 describe('Newcommand', () => {
   beforeEach(() => setupTex(['base', 'newcommand']));
