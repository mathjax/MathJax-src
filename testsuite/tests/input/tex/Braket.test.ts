<<<<<<< HEAD
import { afterAll, beforeEach, describe, it } from '@jest/globals';
import { getTokens, toXmlMatch, setupTex, tex2mml } from '#helpers';
=======
import { beforeEach, describe, it } from '@jest/globals';
import { toXmlMatch, setupTex, tex2mml } from '#helpers';
import '#js/input/tex/braket/BraketConfiguration';
>>>>>>> 20f46745

beforeEach(() => setupTex(['base', 'braket']));

describe('Braket', () => {
  it('Braket-bra', () =>
    toXmlMatch(
      tex2mml('\\bra{x}'),
      `<math xmlns="http://www.w3.org/1998/Math/MathML" data-latex="\\bra{x}" display="block">
  <mrow data-mjx-texclass="ORD" data-latex="{\\langle {x} \\vert}">
    <mo fence="false" stretchy="false" data-latex="\\langle">&#x27E8;</mo>
    <mrow data-mjx-texclass="ORD" data-latex="{x}">
      <mi data-latex="x">x</mi>
    </mrow>
    <mo data-mjx-texclass="ORD" fence="false" stretchy="false" data-latex="\\vert">|</mo>
  </mrow>
</math>`
    ));
  it('Braket-bra-large', () =>
    toXmlMatch(
      tex2mml('\\bra{\\frac{x}{y}}'),
      `<math xmlns="http://www.w3.org/1998/Math/MathML" data-latex="\\bra{\\frac{x}{y}}" display="block">
  <mrow data-mjx-texclass="ORD" data-latex="{\\langle {\\frac{x}{y}} \\vert}">
    <mo fence="false" stretchy="false" data-latex="\\langle">&#x27E8;</mo>
    <mrow data-mjx-texclass="ORD" data-latex="{\\frac{x}{y}}">
      <mfrac data-latex="\\frac{x}{y}">
        <mi data-latex="x">x</mi>
        <mi data-latex="y">y</mi>
      </mfrac>
    </mrow>
    <mo data-mjx-texclass="ORD" fence="false" stretchy="false" data-latex="\\vert">|</mo>
  </mrow>
</math>`
    ));
  it('Braket-Bra', () =>
    toXmlMatch(
      tex2mml('\\Bra{\\frac{x}{y}}'),
      `<math xmlns="http://www.w3.org/1998/Math/MathML" data-latex="\\Bra{\\frac{x}{y}}" display="block">
  <mrow data-mjx-texclass="ORD" data-latex="{\\left\\langle {\\frac{x}{y}} \\right\\vert}">
    <mrow data-mjx-texclass="INNER" data-latex-item="\\left\\langle {\\frac{x}{y}} \\right\\vert" data-latex="\\left\\langle {\\frac{x}{y}} \\right\\vert">
      <mo data-mjx-texclass="OPEN" data-latex-item="\\left\\langle " data-latex="\\left\\langle ">&#x27E8;</mo>
      <mrow data-mjx-texclass="ORD" data-latex="{\\frac{x}{y}}">
        <mfrac data-latex="\\frac{x}{y}">
          <mi data-latex="x">x</mi>
          <mi data-latex="y">y</mi>
        </mfrac>
      </mrow>
      <mo data-mjx-texclass="CLOSE" data-latex-item="\\right\\vert" data-latex="\\right\\vert">|</mo>
    </mrow>
  </mrow>
</math>`
    ));
  it('Braket-ket', () =>
    toXmlMatch(
      tex2mml('\\ket{x}'),
      `<math xmlns="http://www.w3.org/1998/Math/MathML" data-latex="\\ket{x}" display="block">
  <mrow data-mjx-texclass="ORD" data-latex="{\\vert {x} \\rangle}">
    <mo data-mjx-texclass="ORD" fence="false" stretchy="false" data-latex="\\vert">|</mo>
    <mrow data-mjx-texclass="ORD" data-latex="{x}">
      <mi data-latex="x">x</mi>
    </mrow>
    <mo fence="false" stretchy="false" data-latex="\\rangle">&#x27E9;</mo>
  </mrow>
</math>`
    ));
  it('Braket-ket-large', () =>
    toXmlMatch(
      tex2mml('\\ket{\\frac{x}{y}}'),
      `<math xmlns="http://www.w3.org/1998/Math/MathML" data-latex="\\ket{\\frac{x}{y}}" display="block">
  <mrow data-mjx-texclass="ORD" data-latex="{\\vert {\\frac{x}{y}} \\rangle}">
    <mo data-mjx-texclass="ORD" fence="false" stretchy="false" data-latex="\\vert">|</mo>
    <mrow data-mjx-texclass="ORD" data-latex="{\\frac{x}{y}}">
      <mfrac data-latex="\\frac{x}{y}">
        <mi data-latex="x">x</mi>
        <mi data-latex="y">y</mi>
      </mfrac>
    </mrow>
    <mo fence="false" stretchy="false" data-latex="\\rangle">&#x27E9;</mo>
  </mrow>
</math>`
    ));
  it('Braket-Ket', () =>
    toXmlMatch(
      tex2mml('\\Ket{\\frac{x}{y}}'),
      `<math xmlns="http://www.w3.org/1998/Math/MathML" data-latex="\\Ket{\\frac{x}{y}}" display="block">
  <mrow data-mjx-texclass="ORD" data-latex="{\\left\\vert {\\frac{x}{y}} \\right\\rangle}">
    <mrow data-mjx-texclass="INNER" data-latex-item="\\left\\vert {\\frac{x}{y}} \\right\\rangle" data-latex="\\left\\vert {\\frac{x}{y}} \\right\\rangle">
      <mo data-mjx-texclass="OPEN" data-latex-item="\\left\\vert " data-latex="\\left\\vert ">|</mo>
      <mrow data-mjx-texclass="ORD" data-latex="{\\frac{x}{y}}">
        <mfrac data-latex="\\frac{x}{y}">
          <mi data-latex="x">x</mi>
          <mi data-latex="y">y</mi>
        </mfrac>
      </mrow>
      <mo data-mjx-texclass="CLOSE" data-latex-item="\\right\\rangle" data-latex="\\right\\rangle">&#x27E9;</mo>
    </mrow>
  </mrow>
</math>`
    ));
  it('Braket-braket', () =>
    toXmlMatch(
      tex2mml('\\braket{x}'),
      `<math xmlns="http://www.w3.org/1998/Math/MathML" data-latex="\\braket{x}" display="block">
  <mrow data-latex="\\braket{x}">
    <mo data-mjx-texclass="OPEN" stretchy="false">&#x27E8;</mo>
    <mi data-latex="x">x</mi>
    <mo data-mjx-texclass="CLOSE" stretchy="false">&#x27E9;</mo>
  </mrow>
</math>`
    ));
  it('Braket-braket-large', () =>
    toXmlMatch(
      tex2mml('\\braket{\\frac{x}{y}}'),
      `<math xmlns="http://www.w3.org/1998/Math/MathML" data-latex="\\braket{\\frac{x}{y}}" display="block">
  <mrow data-latex="\\braket{\\frac{x}{y}}">
    <mo data-mjx-texclass="OPEN" stretchy="false">&#x27E8;</mo>
    <mfrac data-latex="\\frac{x}{y}">
      <mi data-latex="x">x</mi>
      <mi data-latex="y">y</mi>
    </mfrac>
    <mo data-mjx-texclass="CLOSE" stretchy="false">&#x27E9;</mo>
  </mrow>
</math>`
    ));
  it('Braket-Braket', () =>
    toXmlMatch(
      tex2mml('\\Braket{\\frac{x}{y}}'),
      `<math xmlns="http://www.w3.org/1998/Math/MathML" data-latex="\\Braket{\\frac{x}{y}}" display="block">
  <mrow data-mjx-texclass="INNER" data-latex="\\Braket{\\frac{x}{y}}">
    <mo data-mjx-texclass="OPEN">&#x27E8;</mo>
    <mfrac data-latex="\\frac{x}{y}">
      <mi data-latex="x">x</mi>
      <mi data-latex="y">y</mi>
    </mfrac>
    <mo data-mjx-texclass="CLOSE">&#x27E9;</mo>
  </mrow>
</math>`
    ));
  it('Braket-ketbra', () =>
    toXmlMatch(
      tex2mml('\\ketbra{x}{y}'),
      `<math xmlns="http://www.w3.org/1998/Math/MathML" data-latex="\\ketbra{x}{y}" display="block">
  <mrow data-mjx-texclass="ORD" data-latex="{\\vert {x} \\rangle\\langle {y} \\vert}">
    <mo data-mjx-texclass="ORD" fence="false" stretchy="false" data-latex="\\vert">|</mo>
    <mrow data-mjx-texclass="ORD" data-latex="{x}">
      <mi data-latex="x">x</mi>
    </mrow>
    <mo fence="false" stretchy="false" data-latex="\\rangle">&#x27E9;</mo>
    <mo fence="false" stretchy="false" data-latex="\\langle">&#x27E8;</mo>
    <mrow data-mjx-texclass="ORD" data-latex="{y}">
      <mi data-latex="y">y</mi>
    </mrow>
    <mo data-mjx-texclass="ORD" fence="false" stretchy="false" data-latex="\\vert">|</mo>
  </mrow>
</math>`
    ));
  it('Braket-ketbra-large', () =>
    toXmlMatch(
      tex2mml('\\ketbra{\\frac{x}{y}}{z}'),
      `<math xmlns="http://www.w3.org/1998/Math/MathML" data-latex="\\ketbra{\\frac{x}{y}}{z}" display="block">
  <mrow data-mjx-texclass="ORD" data-latex="{\\vert {\\frac{x}{y}} \\rangle\\langle {z} \\vert}">
    <mo data-mjx-texclass="ORD" fence="false" stretchy="false" data-latex="\\vert">|</mo>
    <mrow data-mjx-texclass="ORD" data-latex="{\\frac{x}{y}}">
      <mfrac data-latex="\\frac{x}{y}">
        <mi data-latex="x">x</mi>
        <mi data-latex="y">y</mi>
      </mfrac>
    </mrow>
    <mo fence="false" stretchy="false" data-latex="\\rangle">&#x27E9;</mo>
    <mo fence="false" stretchy="false" data-latex="\\langle">&#x27E8;</mo>
    <mrow data-mjx-texclass="ORD" data-latex="{z}">
      <mi data-latex="z">z</mi>
    </mrow>
    <mo data-mjx-texclass="ORD" fence="false" stretchy="false" data-latex="\\vert">|</mo>
  </mrow>
</math>`
    ));
  it('Braket-Ketbra', () =>
    toXmlMatch(
      tex2mml('\\Ketbra{\\frac{x}{y}}{z}'),
      `<math xmlns="http://www.w3.org/1998/Math/MathML" data-latex="\\Ketbra{\\frac{x}{y}}{z}" display="block">
  <mrow data-mjx-texclass="ORD" data-latex="{\\left\\vert {\\frac{x}{y}} \\right\\rangle\\left\\langle {z} \\right\\vert}">
    <mrow data-mjx-texclass="INNER" data-latex-item="\\left\\vert {\\frac{x}{y}} \\right\\rangle" data-latex="\\left\\vert {\\frac{x}{y}} \\right\\rangle">
      <mo data-mjx-texclass="OPEN" data-latex-item="\\left\\vert " data-latex="\\left\\vert ">|</mo>
      <mrow data-mjx-texclass="ORD" data-latex="{\\frac{x}{y}}">
        <mfrac data-latex="\\frac{x}{y}">
          <mi data-latex="x">x</mi>
          <mi data-latex="y">y</mi>
        </mfrac>
      </mrow>
      <mo data-mjx-texclass="CLOSE" data-latex-item="\\right\\rangle" data-latex="\\right\\rangle">&#x27E9;</mo>
    </mrow>
    <mrow data-mjx-texclass="INNER" data-latex-item="\\left\\langle {z} \\right\\vert" data-latex="\\left\\langle {z} \\right\\vert">
      <mo data-mjx-texclass="OPEN" data-latex-item="\\left\\langle " data-latex="\\left\\langle ">&#x27E8;</mo>
      <mrow data-mjx-texclass="ORD" data-latex="{z}">
        <mi data-latex="z">z</mi>
      </mrow>
      <mo data-mjx-texclass="CLOSE" data-latex-item="\\right\\vert" data-latex="\\right\\vert">|</mo>
    </mrow>
  </mrow>
</math>`
    ));
  it('Braket-Set', () =>
    toXmlMatch(
      tex2mml('\\Set{x}'),
      `<math xmlns="http://www.w3.org/1998/Math/MathML" data-latex="\\Set{x}" display="block">
  <mrow data-mjx-texclass="INNER" data-latex="\\Set{x}">
    <mo data-mjx-texclass="OPEN">{</mo>
    <mspace width="0.167em"></mspace>
    <mi data-latex="x">x</mi>
    <mspace width="0.167em"></mspace>
    <mo data-mjx-texclass="CLOSE">}</mo>
  </mrow>
</math>`
    ));
  it('Braket-Set-large', () =>
    toXmlMatch(
      tex2mml('\\Set{\\frac{x}{y}}'),
      `<math xmlns="http://www.w3.org/1998/Math/MathML" data-latex="\\Set{\\frac{x}{y}}" display="block">
  <mrow data-mjx-texclass="INNER" data-latex="\\Set{\\frac{x}{y}}">
    <mo data-mjx-texclass="OPEN">{</mo>
    <mspace width="0.167em"></mspace>
    <mfrac data-latex="\\frac{x}{y}">
      <mi data-latex="x">x</mi>
      <mi data-latex="y">y</mi>
    </mfrac>
    <mspace width="0.167em"></mspace>
    <mo data-mjx-texclass="CLOSE">}</mo>
  </mrow>
</math>`
    ));
  it('Braket-Set-Bar', () =>
    toXmlMatch(
      tex2mml('\\Set{x|\\frac{x}{y}}'),
      `<math xmlns="http://www.w3.org/1998/Math/MathML" data-latex="\\Set{x|\\frac{x}{y}}" display="block">
  <mrow data-mjx-texclass="INNER" data-latex="\\Set{x|\\frac{x}{y}}">
    <mo data-mjx-texclass="OPEN">{</mo>
    <mspace width="0.167em"></mspace>
    <mi data-latex="x">x</mi>
    <mrow data-mjx-texclass="CLOSE"></mrow>
    <mo data-mjx-texclass="BIN" data-braketbar="true">|</mo>
    <mrow data-mjx-texclass="OPEN"></mrow>
    <mfrac data-latex="\\frac{x}{y}">
      <mi data-latex="x">x</mi>
      <mi data-latex="y">y</mi>
    </mfrac>
    <mspace width="0.167em"></mspace>
    <mo data-mjx-texclass="CLOSE">}</mo>
  </mrow>
</math>`
    ));
  it('Braket-bar-small', () =>
    toXmlMatch(
      tex2mml('\\braket{x|y}'),
      `<math xmlns="http://www.w3.org/1998/Math/MathML" data-latex="\\braket{x|y}" display="block">
  <mrow data-latex="\\braket{x|y}">
    <mo data-mjx-texclass="OPEN" stretchy="false">&#x27E8;</mo>
    <mi data-latex="x">x</mi>
    <mo data-mjx-texclass="ORD" stretchy="false" data-braketbar="true" data-latex="|">|</mo>
    <mi data-latex="y">y</mi>
    <mo data-mjx-texclass="CLOSE" stretchy="false">&#x27E9;</mo>
  </mrow>
</math>`
    ));
  it('Braket-bar-large', () =>
    toXmlMatch(
      tex2mml('\\braket{\\frac{x}{y}|z}'),
      `<math xmlns="http://www.w3.org/1998/Math/MathML" data-latex="\\braket{\\frac{x}{y}|z}" display="block">
  <mrow data-latex="\\braket{\\frac{x}{y}|z}">
    <mo data-mjx-texclass="OPEN" stretchy="false">&#x27E8;</mo>
    <mfrac data-latex="\\frac{x}{y}">
      <mi data-latex="x">x</mi>
      <mi data-latex="y">y</mi>
    </mfrac>
    <mo data-mjx-texclass="ORD" stretchy="false" data-braketbar="true" data-latex="|">|</mo>
    <mi data-latex="z">z</mi>
    <mo data-mjx-texclass="CLOSE" stretchy="false">&#x27E9;</mo>
  </mrow>
</math>`
    ));
  it('Braket-Bar', () =>
    toXmlMatch(
      tex2mml('\\Braket{\\frac{x}{y}|z}'),
      `<math xmlns="http://www.w3.org/1998/Math/MathML" data-latex="\\Braket{\\frac{x}{y}|z}" display="block">
  <mrow data-mjx-texclass="INNER" data-latex="\\Braket{\\frac{x}{y}|z}">
    <mo data-mjx-texclass="OPEN">&#x27E8;</mo>
    <mfrac data-latex="\\frac{x}{y}">
      <mi data-latex="x">x</mi>
      <mi data-latex="y">y</mi>
    </mfrac>
    <mrow data-mjx-texclass="CLOSE"></mrow>
    <mo data-mjx-texclass="BIN" data-braketbar="true">|</mo>
    <mrow data-mjx-texclass="OPEN"></mrow>
    <mi data-latex="z">z</mi>
    <mo data-mjx-texclass="CLOSE">&#x27E9;</mo>
  </mrow>
</math>`
    ));
  it('Braket-Bar1', () =>
    toXmlMatch(
      tex2mml('\\Braket{\\frac{x}{y}||z||y}'),
      `<math xmlns="http://www.w3.org/1998/Math/MathML" data-latex="\\Braket{\\frac{x}{y}||z||y}" display="block">
  <mrow data-mjx-texclass="INNER" data-latex="\\Braket{\\frac{x}{y}||z||y}">
    <mo data-mjx-texclass="OPEN">&#x27E8;</mo>
    <mfrac data-latex="\\frac{x}{y}">
      <mi data-latex="x">x</mi>
      <mi data-latex="y">y</mi>
    </mfrac>
    <mrow data-mjx-texclass="CLOSE"></mrow>
    <mo data-mjx-texclass="BIN" data-braketbar="true">&#x2016;</mo>
    <mrow data-mjx-texclass="OPEN"></mrow>
    <mi data-latex="z">z</mi>
    <mrow data-mjx-texclass="CLOSE"></mrow>
    <mo data-mjx-texclass="BIN" data-braketbar="true">&#x2016;</mo>
    <mrow data-mjx-texclass="OPEN"></mrow>
    <mi data-latex="y">y</mi>
    <mo data-mjx-texclass="CLOSE">&#x27E9;</mo>
  </mrow>
</math>`
    ));
  it('Braket-Bar2', () =>
    toXmlMatch(
      tex2mml('\\Braket{\\frac{x}{y}\\||z||y}'),
      `<math xmlns="http://www.w3.org/1998/Math/MathML" data-latex="\\Braket{\\frac{x}{y}\\||z||y}" display="block">
  <mrow data-mjx-texclass="INNER" data-latex="\\Braket{\\frac{x}{y}\\||z||y}">
    <mo data-mjx-texclass="OPEN">&#x27E8;</mo>
    <mfrac data-latex="\\frac{x}{y}">
      <mi data-latex="x">x</mi>
      <mi data-latex="y">y</mi>
    </mfrac>
    <mrow data-mjx-texclass="CLOSE"></mrow>
    <mo data-mjx-texclass="BIN" data-braketbar="true">&#x2016;</mo>
    <mrow data-mjx-texclass="OPEN"></mrow>
    <mrow data-mjx-texclass="CLOSE"></mrow>
    <mo data-mjx-texclass="BIN" data-braketbar="true">|</mo>
    <mrow data-mjx-texclass="OPEN"></mrow>
    <mi data-latex="z">z</mi>
    <mrow data-mjx-texclass="CLOSE"></mrow>
    <mo data-mjx-texclass="BIN" data-braketbar="true">&#x2016;</mo>
    <mrow data-mjx-texclass="OPEN"></mrow>
    <mi data-latex="y">y</mi>
    <mo data-mjx-texclass="CLOSE">&#x27E9;</mo>
  </mrow>
</math>`
    ));
  it('Braket-Bar3', () =>
    toXmlMatch(
      tex2mml('\\Braket{\\frac{x}{y}|||z||y}'),
      `<math xmlns="http://www.w3.org/1998/Math/MathML" data-latex="\\Braket{\\frac{x}{y}|||z||y}" display="block">
  <mrow data-mjx-texclass="INNER" data-latex="\\Braket{\\frac{x}{y}|||z||y}">
    <mo data-mjx-texclass="OPEN">&#x27E8;</mo>
    <mfrac data-latex="\\frac{x}{y}">
      <mi data-latex="x">x</mi>
      <mi data-latex="y">y</mi>
    </mfrac>
    <mrow data-mjx-texclass="CLOSE"></mrow>
    <mo data-mjx-texclass="BIN" data-braketbar="true">&#x2016;</mo>
    <mrow data-mjx-texclass="OPEN"></mrow>
    <mrow data-mjx-texclass="CLOSE"></mrow>
    <mo data-mjx-texclass="BIN" data-braketbar="true">|</mo>
    <mrow data-mjx-texclass="OPEN"></mrow>
    <mi data-latex="z">z</mi>
    <mrow data-mjx-texclass="CLOSE"></mrow>
    <mo data-mjx-texclass="BIN" data-braketbar="true">&#x2016;</mo>
    <mrow data-mjx-texclass="OPEN"></mrow>
    <mi data-latex="y">y</mi>
    <mo data-mjx-texclass="CLOSE">&#x27E9;</mo>
  </mrow>
</math>`
    ));
  it('Braket-Bar4', () =>
    toXmlMatch(
      tex2mml('\\Braket{\\frac{x}{y}|||z|||y}'),
      `<math xmlns="http://www.w3.org/1998/Math/MathML" data-latex="\\Braket{\\frac{x}{y}|||z|||y}" display="block">
  <mrow data-mjx-texclass="INNER" data-latex="\\Braket{\\frac{x}{y}|||z|||y}">
    <mo data-mjx-texclass="OPEN">&#x27E8;</mo>
    <mfrac data-latex="\\frac{x}{y}">
      <mi data-latex="x">x</mi>
      <mi data-latex="y">y</mi>
    </mfrac>
    <mrow data-mjx-texclass="CLOSE"></mrow>
    <mo data-mjx-texclass="BIN" data-braketbar="true">&#x2016;</mo>
    <mrow data-mjx-texclass="OPEN"></mrow>
    <mrow data-mjx-texclass="CLOSE"></mrow>
    <mo data-mjx-texclass="BIN" data-braketbar="true">|</mo>
    <mrow data-mjx-texclass="OPEN"></mrow>
    <mi data-latex="z">z</mi>
    <mrow data-mjx-texclass="CLOSE"></mrow>
    <mo data-mjx-texclass="BIN" data-braketbar="true">&#x2016;</mo>
    <mrow data-mjx-texclass="OPEN"></mrow>
    <mrow data-mjx-texclass="CLOSE"></mrow>
    <mo data-mjx-texclass="BIN" data-braketbar="true">|</mo>
    <mrow data-mjx-texclass="OPEN"></mrow>
    <mi data-latex="y">y</mi>
    <mo data-mjx-texclass="CLOSE">&#x27E9;</mo>
  </mrow>
</math>`
    ));
  it('Braket-Bar-Set', () =>
    toXmlMatch(
      tex2mml('\\Set{\\frac{x}{y}||y||z}'),
      `<math xmlns="http://www.w3.org/1998/Math/MathML" data-latex="\\Set{\\frac{x}{y}||y||z}" display="block">
  <mrow data-mjx-texclass="INNER" data-latex="\\Set{\\frac{x}{y}||y||z}">
    <mo data-mjx-texclass="OPEN">{</mo>
    <mspace width="0.167em"></mspace>
    <mfrac data-latex="\\frac{x}{y}">
      <mi data-latex="x">x</mi>
      <mi data-latex="y">y</mi>
    </mfrac>
    <mrow data-mjx-texclass="CLOSE"></mrow>
    <mo data-mjx-texclass="BIN" data-braketbar="true">&#x2016;</mo>
    <mrow data-mjx-texclass="OPEN"></mrow>
    <mi data-latex="y">y</mi>
    <mo data-mjx-texclass="ORD" stretchy="false" data-latex="|">|</mo>
    <mo data-mjx-texclass="ORD" stretchy="false" data-latex="|">|</mo>
    <mi data-latex="z">z</mi>
    <mspace width="0.167em"></mspace>
    <mo data-mjx-texclass="CLOSE">}</mo>
  </mrow>
</math>`
    ));
  it('Braket-Bar-Set2', () =>
    toXmlMatch(
      tex2mml('\\Set{\\frac{x}{y}\\||y\\||z}'),
      `<math xmlns="http://www.w3.org/1998/Math/MathML" data-latex="\\Set{\\frac{x}{y}\\||y\\||z}" display="block">
  <mrow data-mjx-texclass="INNER" data-latex="\\Set{\\frac{x}{y}\\||y\\||z}">
    <mo data-mjx-texclass="OPEN">{</mo>
    <mspace width="0.167em"></mspace>
    <mfrac data-latex="\\frac{x}{y}">
      <mi data-latex="x">x</mi>
      <mi data-latex="y">y</mi>
    </mfrac>
    <mrow data-mjx-texclass="CLOSE"></mrow>
    <mo data-mjx-texclass="BIN" data-braketbar="true">&#x2016;</mo>
    <mrow data-mjx-texclass="OPEN"></mrow>
    <mo data-mjx-texclass="ORD" stretchy="false" data-latex="|">|</mo>
    <mi data-latex="y">y</mi>
    <mo data-mjx-texclass="ORD" fence="false" stretchy="false" data-latex="\\|">&#x2016;</mo>
    <mo data-mjx-texclass="ORD" stretchy="false" data-latex="|">|</mo>
    <mi data-latex="z">z</mi>
    <mspace width="0.167em"></mspace>
    <mo data-mjx-texclass="CLOSE">}</mo>
  </mrow>
</math>`
    ));
  it('Braket-Space', () =>
    toXmlMatch(
      tex2mml('\\braket {a|b}'),
      `<math xmlns="http://www.w3.org/1998/Math/MathML" data-latex="\\braket {a|b}" display="block">
  <mrow data-latex="\\braket {a|b}">
    <mo data-mjx-texclass="OPEN" stretchy="false">&#x27E8;</mo>
    <mi data-latex="a">a</mi>
    <mo data-mjx-texclass="ORD" stretchy="false" data-braketbar="true" data-latex="|">|</mo>
    <mi data-latex="b">b</mi>
    <mo data-mjx-texclass="CLOSE" stretchy="false">&#x27E9;</mo>
  </mrow>
</math>`
    ));
  it('Braket-No-Braces-Simple', () =>
    toXmlMatch(
      tex2mml('\\braket a|b'),
      `<math xmlns="http://www.w3.org/1998/Math/MathML" data-latex="\\braket a|b" display="block">
  <mrow data-latex="a">
    <mo data-mjx-texclass="OPEN" stretchy="false">&#x27E8;</mo>
    <mi>a</mi>
    <mo data-mjx-texclass="CLOSE" stretchy="false">&#x27E9;</mo>
  </mrow>
  <mo data-mjx-texclass="ORD" stretchy="false" data-latex="|">|</mo>
  <mi data-latex="b">b</mi>
</math>`
    ));
  it('Braket-No-Braces-Complex', () =>
    toXmlMatch(
      tex2mml('\\braket \\frac{a}{c}|b'),
      `<math xmlns="http://www.w3.org/1998/Math/MathML" data-latex="\\braket \\frac{a}{c}|b" display="block">
  <mrow data-latex="\\frac{a}{c}">
    <mo data-mjx-texclass="OPEN" stretchy="false">&#x27E8;</mo>
    <mfrac>
      <mi data-latex="a">a</mi>
      <mi data-latex="c">c</mi>
    </mfrac>
    <mo data-mjx-texclass="CLOSE" stretchy="false">&#x27E9;</mo>
  </mrow>
  <mo data-mjx-texclass="ORD" stretchy="false" data-latex="|">|</mo>
  <mi data-latex="b">b</mi>
</math>`
    ));
  it('Braket-Nested', () =>
    toXmlMatch(
      tex2mml('\\braket {\\braket{a|b}c}'),
      `<math xmlns="http://www.w3.org/1998/Math/MathML" data-latex="\\braket {\\braket{a|b}c}" display="block">
  <mrow data-latex="\\braket {\\braket{a|b}c}">
    <mo data-mjx-texclass="OPEN" stretchy="false">&#x27E8;</mo>
    <mrow data-latex="{}">
      <mo data-mjx-texclass="OPEN" stretchy="false">&#x27E8;</mo>
      <mi data-latex="a">a</mi>
      <mo data-mjx-texclass="ORD" stretchy="false" data-braketbar="true" data-latex="|">|</mo>
      <mi data-latex="b">b</mi>
      <mo data-mjx-texclass="CLOSE" stretchy="false">&#x27E9;</mo>
    </mrow>
    <mi data-latex="c">c</mi>
    <mo data-mjx-texclass="CLOSE" stretchy="false">&#x27E9;</mo>
  </mrow>
</math>`
    ));
<<<<<<< HEAD
});

afterAll(() => getTokens('braket'));
=======
  it('Braket-error', () =>
    toXmlMatch(
      tex2mml('\\braket'),
      `<math xmlns="http://www.w3.org/1998/Math/MathML" data-latex="\\braket" display="block">
      <merror data-mjx-error="Missing argument for \\braket">
        <mtext>Missing argument for \\braket</mtext>
      </merror>
    </math>`
    ));
});
>>>>>>> 20f46745
<|MERGE_RESOLUTION|>--- conflicted
+++ resolved
@@ -1,11 +1,6 @@
-<<<<<<< HEAD
 import { afterAll, beforeEach, describe, it } from '@jest/globals';
 import { getTokens, toXmlMatch, setupTex, tex2mml } from '#helpers';
-=======
-import { beforeEach, describe, it } from '@jest/globals';
-import { toXmlMatch, setupTex, tex2mml } from '#helpers';
 import '#js/input/tex/braket/BraketConfiguration';
->>>>>>> 20f46745
 
 beforeEach(() => setupTex(['base', 'braket']));
 
@@ -510,11 +505,6 @@
   </mrow>
 </math>`
     ));
-<<<<<<< HEAD
-});
-
-afterAll(() => getTokens('braket'));
-=======
   it('Braket-error', () =>
     toXmlMatch(
       tex2mml('\\braket'),
@@ -525,4 +515,5 @@
     </math>`
     ));
 });
->>>>>>> 20f46745
+
+afterAll(() => getTokens('braket'));