import { afterAll, beforeEach, describe, it } from '@jest/globals';
import { toXmlMatch, setupTex, tex2mml, getTokens } from '#helpers';

beforeEach(() => setupTex(['base']));

describe('Base', () => {
  it('Identifier', () =>
    toXmlMatch(
      tex2mml('x'),
      `<math xmlns="http://www.w3.org/1998/Math/MathML" data-latex="x" display="block">
  <mi data-latex="x">x</mi>
</math>`
    ));
  it('Identifier Font', () =>
    toXmlMatch(
      tex2mml('\\mathbf{x}'),
      `<math xmlns="http://www.w3.org/1998/Math/MathML" data-latex="\\mathbf{x}" display="block">
  <mrow data-mjx-texclass="ORD" data-latex="\\mathbf{x}">
    <mi mathvariant="bold" data-latex="x">x</mi>
  </mrow>
</math>`
    ));
  it('Two Identifiers', () =>
    toXmlMatch(
      tex2mml('xy'),
      `<math xmlns="http://www.w3.org/1998/Math/MathML" data-latex="xy" display="block">
  <mi data-latex="x">x</mi>
  <mi data-latex="y">y</mi>
</math>`
    ));
  it('Prime', () =>
    toXmlMatch(
      tex2mml("x'"),
      `<math xmlns="http://www.w3.org/1998/Math/MathML" data-latex="x\'" display="block">
  <msup data-latex="x\'">
    <mi data-latex="x">x</mi>
    <mo data-mjx-alternate="1" data-latex="\'">&#x2032;</mo>
  </msup>
</math>`
    ));
  it('PrimeSup', () =>
    toXmlMatch(
      tex2mml("x^{'}"),
      `<math xmlns="http://www.w3.org/1998/Math/MathML" data-latex="x^{\'}" display="block">
  <msup data-latex="x^{\'}">
    <mi data-latex="x">x</mi>
    <mrow data-mjx-texclass="ORD" data-latex="{}">
      <msup>
        <mi></mi>
        <mo data-mjx-alternate="1" data-latex="\'">&#x2032;</mo>
      </msup>
    </mrow>
  </msup>
</math>`
    ));
  it('Double Prime', () =>
    toXmlMatch(
      tex2mml("x''"),
      `<math xmlns="http://www.w3.org/1998/Math/MathML" data-latex="x\'\'" display="block">
  <msup data-latex="x\'\'">
    <mi data-latex="x">x</mi>
    <mo data-mjx-alternate="1" data-latex="\'">&#x2033;</mo>
  </msup>
</math>`
    ));
  it('PrePrime', () =>
    toXmlMatch(
      tex2mml("'x"),
      `<math xmlns="http://www.w3.org/1998/Math/MathML" data-latex="\'x" display="block">
  <msup>
    <mi></mi>
    <mo data-mjx-alternate="1" data-latex="\'">&#x2032;</mo>
  </msup>
  <mi data-latex="x">x</mi>
</math>`
    ));
  it('Prime with subscript', () =>
    toXmlMatch(
      tex2mml("x^'_{3}"),
      `<math xmlns="http://www.w3.org/1998/Math/MathML" data-latex="x^\'_{3}" display="block">
  <merror data-mjx-error="Missing open brace for superscript">
    <mtext>Missing open brace for superscript</mtext>
  </merror>
</math>`
    ));
  it('Prime on Sub', () =>
    toXmlMatch(
      tex2mml("x^{'_{a}}"),
      `<math xmlns="http://www.w3.org/1998/Math/MathML" data-latex="x^{\'_{a}}" display="block">
  <msup data-latex="x^{\'_{a}}">
    <mi data-latex="x">x</mi>
    <mrow data-mjx-texclass="ORD" data-latex="{undefined^\'_{a}}">
      <msubsup data-latex="undefined^\'_{a}">
        <mi></mi>
        <mrow data-mjx-texclass="ORD" data-latex="{a}">
          <mi data-latex="a">a</mi>
        </mrow>
        <mo data-mjx-alternate="1" data-latex="\'">&#x2032;</mo>
      </msubsup>
    </mrow>
  </msup>
</math>`
    ));
  it('Prime on Sup', () =>
    toXmlMatch(
      tex2mml("x^{a^{'}}"),
      `<math xmlns="http://www.w3.org/1998/Math/MathML" data-latex="x^{a^{\'}}" display="block">
  <msup data-latex="x^{a^{\'}}">
    <mi data-latex="x">x</mi>
    <mrow data-mjx-texclass="ORD" data-latex="{a^{}}">
      <msup data-latex="a^{}">
        <mi data-latex="a">a</mi>
        <mrow data-mjx-texclass="ORD" data-latex="{}">
          <msup>
            <mi></mi>
            <mo data-mjx-alternate="1" data-latex="\'">&#x2032;</mo>
          </msup>
        </mrow>
      </msup>
    </mrow>
  </msup>
</math>`
    ));
  it('Sup on Prime', () =>
    toXmlMatch(
      tex2mml("x^{'^{a}}"),
      `<math xmlns="http://www.w3.org/1998/Math/MathML" data-latex="x^{\'^{a}}" display="block">
  <msup data-latex="x^{\'^{a}}">
    <mi data-latex="x">x</mi>
    <mrow data-mjx-texclass="ORD" data-latex="{undefined^{}}">
      <msup data-latex="undefined^{}">
        <mi></mi>
        <mrow data-latex="{}">
          <mo data-mjx-alternate="1" data-mjx-pseudoscript="true" data-latex="\'">&#x2032;</mo>
          <mrow data-mjx-texclass="ORD">
            <mi data-latex="a">a</mi>
          </mrow>
        </mrow>
      </msup>
    </mrow>
  </msup>
</math>`
    ));
  it('Prime on Prime', () =>
    toXmlMatch(
      tex2mml("x^{'^{'}}"),
      `<math xmlns="http://www.w3.org/1998/Math/MathML" data-latex="x^{\'^{\'}}" display="block">
  <msup data-latex="x^{\'^{\'}}">
    <mi data-latex="x">x</mi>
    <mrow data-mjx-texclass="ORD" data-latex="{undefined^{}}">
      <msup data-latex="undefined^{}">
        <mi></mi>
        <mrow data-latex="{}">
          <mo data-mjx-alternate="1" data-mjx-pseudoscript="true" data-latex="\'">&#x2032;</mo>
          <mrow data-mjx-texclass="ORD">
            <msup>
              <mi></mi>
              <mo data-mjx-alternate="1" data-latex="\'">&#x2032;</mo>
            </msup>
          </mrow>
        </mrow>
      </msup>
    </mrow>
  </msup>
</math>`
    ));
  it('Over', () =>
    toXmlMatch(
      tex2mml('1 \\over 2'),
      `<math xmlns="http://www.w3.org/1998/Math/MathML" data-latex="1 \\over 2" display="block">
  <mfrac data-latex-item="\\over" data-latex="1 \\over 2">
    <mn data-latex="1">1</mn>
    <mn data-latex="2">2</mn>
  </mfrac>
</math>`
    ));
  it('Above', () =>
    toXmlMatch(
      tex2mml('a \\above 1pt b'),
      `<math xmlns="http://www.w3.org/1998/Math/MathML" data-latex="a \\above 1pt b" display="block">
  <mfrac linethickness="1pt" data-latex-item="\\above" data-latex="a \\above 1pt b">
    <mi data-latex="a">a</mi>
    <mi data-latex="b">b</mi>
  </mfrac>
</math>`
    ));
  it('Style', () =>
    toXmlMatch(
      tex2mml('\\scriptscriptstyle a'),
      `<math xmlns="http://www.w3.org/1998/Math/MathML" data-latex="\\scriptscriptstyle a" display="block">
  <mstyle displaystyle="false" scriptlevel="2" data-latex="\\scriptscriptstyle a">
    <mi data-latex="a">a</mi>
  </mstyle>
</math>`
    ));
  it('Named Function', () =>
    toXmlMatch(
      tex2mml('\\sin x'),
      `<math xmlns="http://www.w3.org/1998/Math/MathML" data-latex="\\sin x" display="block">
  <mi data-latex="\\sin">sin</mi>
  <mo data-mjx-texclass="NONE">&#x2061;</mo>
  <mi data-latex="x">x</mi>
</math>`
    ));
  it('Named Function Arg', () =>
    toXmlMatch(
      tex2mml('\\sin(x)'),
      `<math xmlns="http://www.w3.org/1998/Math/MathML" data-latex="\\sin(x)" display="block">
  <mi data-latex="\\sin">sin</mi>
  <mo data-mjx-texclass="NONE">&#x2061;</mo>
  <mo data-latex="(" stretchy="false">(</mo>
  <mi data-latex="x">x</mi>
  <mo data-latex=")" stretchy="false">)</mo>
</math>`
    ));
  it('Fn Pos Space', () =>
    toXmlMatch(
      tex2mml('\\sin\\quad x'),
      `<math xmlns="http://www.w3.org/1998/Math/MathML" data-latex="\\sin\\quad x" display="block">
  <mi data-latex="\\sin">sin</mi>
  <mstyle scriptlevel="0" data-latex="\\quad">
    <mspace width="1em"></mspace>
  </mstyle>
  <mi data-latex="x">x</mi>
</math>`
    ));
  it('Fn Neg Space', () =>
    toXmlMatch(
      tex2mml('\\sin\\! x'),
      `<math xmlns="http://www.w3.org/1998/Math/MathML" data-latex="\\sin\\! x" display="block">
  <mi data-latex="\\sin">sin</mi>
  <mstyle scriptlevel="0" data-latex="\\!">
    <mspace width="-0.167em"></mspace>
  </mstyle>
  <mi data-latex="x">x</mi>
</math>`
    ));
  it('Fn Stretchy', () =>
    toXmlMatch(
      tex2mml('\\sin \\left(\\right)'),
      `<math xmlns="http://www.w3.org/1998/Math/MathML" data-latex="\\sin \\left(\\right)" display="block">
  <mi data-latex="\\sin">sin</mi>
  <mo data-mjx-texclass="NONE">&#x2061;</mo>
  <mrow data-mjx-texclass="INNER" data-latex-item="\\left(\\right)" data-latex="\\left(\\right)">
    <mo data-mjx-texclass="OPEN" data-latex-item="\\left(" data-latex="\\left(">(</mo>
    <mo data-mjx-texclass="CLOSE" data-latex-item="\\right)" data-latex="\\right)">)</mo>
  </mrow>
</math>`
    ));
  it('Fn Operator', () =>
    toXmlMatch(
      tex2mml('\\sin +'),
      `<math xmlns="http://www.w3.org/1998/Math/MathML" data-latex="\\sin +" display="block">
  <mi data-latex="\\sin">sin</mi>
  <mo data-latex="+">+</mo>
</math>`
    ));
  it('Square Root', () =>
    toXmlMatch(
      tex2mml('\\sqrt{x}'),
      `<math xmlns="http://www.w3.org/1998/Math/MathML" data-latex="\\sqrt{x}" display="block">
  <msqrt data-latex="\\sqrt{x}">
    <mi data-latex="x">x</mi>
  </msqrt>
</math>`
    ));
  it('Nth Root', () =>
    toXmlMatch(
      tex2mml('\\sqrt[n]{x}'),
      `<math xmlns="http://www.w3.org/1998/Math/MathML" data-latex="\\sqrt[n]{x}" display="block">
  <mroot data-latex="\\sqrt[n]{x}">
    <mi data-latex="x">x</mi>
    <mi data-latex="n">n</mi>
  </mroot>
</math>`
    ));
  it('Explicit Root', () =>
    toXmlMatch(
      tex2mml('\\root 4 \\of x'),
      `<math xmlns="http://www.w3.org/1998/Math/MathML" data-latex="\\root 4 \\of x" display="block">
  <mroot data-latex="\\root 4 \\of x">
    <mi data-latex="x">x</mi>
    <mn data-latex="4">4</mn>
  </mroot>
</math>`
    ));
  it('Tweaked Root', () =>
    toXmlMatch(
      tex2mml('\\sqrt[\\leftroot{-2}\\uproot{2}\\beta]{k}'),
      `<math xmlns="http://www.w3.org/1998/Math/MathML" data-latex="\\sqrt[\\leftroot{-2}\\uproot{2}\\beta]{k}" display="block">
  <mroot data-latex="\\sqrt[\\leftroot{-2}\\uproot{2}\\beta]{k}">
    <mi data-latex="k">k</mi>
    <mpadded width="-0.13333333333333333em" voffset="+0.13333333333333333em" height="+0.13333333333333333em">
      <mi data-latex="\\leftroot{-2}\\uproot{2}\\beta">&#x3B2;</mi>
    </mpadded>
  </mroot>
</math>`
    ));
  it('Negation Simple', () =>
    toXmlMatch(
      tex2mml('a \\not= b'),
      `<math xmlns="http://www.w3.org/1998/Math/MathML" data-latex="a \\not= b" display="block">
  <mi data-latex="a">a</mi>
  <mo data-latex="=">&#x2260;</mo>
  <mi data-latex="b">b</mi>
</math>`
    ));
  it('Negation Complex', () =>
    toXmlMatch(
      tex2mml('a \\not= b \\not\\rightarrow c \\not\\leq d'),
      `<math xmlns="http://www.w3.org/1998/Math/MathML" data-latex="a \\not= b \\not\\rightarrow c \\not\\leq d" display="block">
  <mi data-latex="a">a</mi>
  <mo data-latex="=">&#x2260;</mo>
  <mi data-latex="b">b</mi>
  <mo data-latex="\\rightarrow">&#x219B;</mo>
  <mi data-latex="c">c</mi>
  <mo data-latex="\\leq">&#x2270;</mo>
  <mi data-latex="d">d</mi>
</math>`
    ));
  it('Negation Explicit', () =>
    toXmlMatch(
      tex2mml(' \\not\\longrightarrow'),
      `<math xmlns="http://www.w3.org/1998/Math/MathML" data-latex=" \\not\\longrightarrow" display="block">
  <mo data-latex=" \\not\\longrightarrow">&#x27F6;&#x338;</mo>
</math>`
    ));
  it('Negation Large', () =>
    toXmlMatch(
      tex2mml(' \\not3'),
      `<math xmlns="http://www.w3.org/1998/Math/MathML" data-latex=" \\not3" display="block">
  <mrow data-mjx-texclass="REL">
    <mpadded width="0">
      <mtext>&#x29F8;</mtext>
    </mpadded>
  </mrow>
  <mn data-latex="3">3</mn>
</math>`
    ));
  it('Negation Left Paren', () =>
    toXmlMatch(
      tex2mml('\\not\\left(\\right.'),
      `<math xmlns="http://www.w3.org/1998/Math/MathML" data-latex="\\not\\left(\\right." display="block">
  <mrow data-mjx-texclass="REL">
    <mpadded width="0">
      <mtext>&#x29F8;</mtext>
    </mpadded>
  </mrow>
  <mrow data-mjx-texclass="INNER" data-latex-item="\\left(\\right." data-latex="\\left(\\right.">
    <mo data-mjx-texclass="OPEN" data-latex-item="\\left(" data-latex="\\left(">(</mo>
    <mo data-mjx-texclass="CLOSE" fence="true" stretchy="true" symmetric="true" data-latex-item="\\right." data-latex="\\right."></mo>
  </mrow>
</math>`
    ));
  it('Greek', () =>
    toXmlMatch(
      tex2mml('\\alpha'),
      `<math xmlns="http://www.w3.org/1998/Math/MathML" data-latex="\\alpha" display="block">
  <mi data-latex="\\alpha">&#x3B1;</mi>
</math>`
    ));
  it('Large Set', () =>
    toXmlMatch(
      tex2mml('\\bigcup'),
      `<math xmlns="http://www.w3.org/1998/Math/MathML" data-latex="\\bigcup" display="block">
  <mo data-latex="\\bigcup">&#x22C3;</mo>
</math>`
    ));
  it('MathChar0 Operator', () =>
    toXmlMatch(
      tex2mml('\\Rightarrow'),
      `<math xmlns="http://www.w3.org/1998/Math/MathML" data-latex="\\Rightarrow" display="block">
  <mo stretchy="false" data-latex="\\Rightarrow">&#x21D2;</mo>
</math>`
    ));
  it('MathChar7 Single', () =>
    toXmlMatch(
      tex2mml('\\Upsilon'),
      `<math xmlns="http://www.w3.org/1998/Math/MathML" data-latex="\\Upsilon" display="block">
  <mi mathvariant="normal" data-latex="\\Upsilon">&#x3A5;</mi>
</math>`
    ));
  it('MathChar7 Single Font', () =>
    toXmlMatch(
      tex2mml('\\mathbf{\\Upsilon}'),
      `<math xmlns="http://www.w3.org/1998/Math/MathML" data-latex="\\mathbf{\\Upsilon}" display="block">
  <mrow data-mjx-texclass="ORD" data-latex="\\mathbf{\\Upsilon}">
    <mi mathvariant="bold" data-latex="\\Upsilon">&#x3A5;</mi>
  </mrow>
</math>`
    ));
  it('MathChar7 Operator', () =>
    toXmlMatch(
      tex2mml('\\And'),
      `<math xmlns="http://www.w3.org/1998/Math/MathML" data-latex="\\And" display="block">
  <mi mathvariant="normal" data-latex="\\And">&amp;</mi>
</math>`
    ));
  it('MathChar7 Multi', () =>
    toXmlMatch(
      tex2mml('\\Lambda \\& \\Gamma \\Rightarrow \\Omega\\And\\Upsilon'),
      `<math xmlns="http://www.w3.org/1998/Math/MathML" data-latex="\\Lambda \\&amp; \\Gamma \\Rightarrow \\Omega\\And\\Upsilon" display="block">
  <mi mathvariant="normal" data-latex="\\Lambda">&#x39B;</mi>
  <mi mathvariant="normal" data-latex="\\&amp;">&amp;</mi>
  <mi mathvariant="normal" data-latex="\\Gamma">&#x393;</mi>
  <mo stretchy="false" data-latex="\\Rightarrow">&#x21D2;</mo>
  <mi mathvariant="normal" data-latex="\\Omega">&#x3A9;</mi>
  <mi mathvariant="normal" data-latex="\\And">&amp;</mi>
  <mi mathvariant="normal" data-latex="\\Upsilon">&#x3A5;</mi>
</math>`
    ));
  it('Tilde', () =>
    toXmlMatch(
      tex2mml('~'),
      `<math xmlns="http://www.w3.org/1998/Math/MathML" data-latex="~" display="block">
  <mtext data-latex="~">&#xA0;</mtext>
</math>`
    ));
  it('Tilde2', () =>
    toXmlMatch(
      tex2mml('a~b'),
      `<math xmlns="http://www.w3.org/1998/Math/MathML" data-latex="a~b" display="block">
  <mi data-latex="a">a</mi>
  <mtext data-latex="~">&#xA0;</mtext>
  <mi data-latex="b">b</mi>
</math>`
    ));
  it('Empty base', () =>
    toXmlMatch(
      tex2mml('^2'),
      `<math xmlns="http://www.w3.org/1998/Math/MathML" data-latex="^2" display="block">
  <msup data-latex="^2 ">
    <mi></mi>
    <mn data-latex="2">2</mn>
  </msup>
</math>`
    ));
  it('Empty base2', () =>
    toXmlMatch(
      tex2mml('{}^2'),
      `<math xmlns="http://www.w3.org/1998/Math/MathML" data-latex="{}^2" display="block">
  <msup data-latex="{}^2 ">
    <mrow data-mjx-texclass="ORD" data-latex="{}"></mrow>
    <mn data-latex="2">2</mn>
  </msup>
</math>`
    ));
  it('Square', () =>
    toXmlMatch(
      tex2mml('x^2'),
      `<math xmlns="http://www.w3.org/1998/Math/MathML" data-latex="x^2" display="block">
  <msup data-latex="x^2 ">
    <mi data-latex="x">x</mi>
    <mn data-latex="2">2</mn>
  </msup>
</math>`
    ));
  it('Cube', () =>
    toXmlMatch(
      tex2mml('x^3'),
      `<math xmlns="http://www.w3.org/1998/Math/MathML" data-latex="x^3" display="block">
  <msup data-latex="x^3 ">
    <mi data-latex="x">x</mi>
    <mn data-latex="3">3</mn>
  </msup>
</math>`
    ));
  it('Large Operator', () =>
    toXmlMatch(
      tex2mml('\\sum^2_1'),
      `<math xmlns="http://www.w3.org/1998/Math/MathML" data-latex="\\sum^2_1" display="block">
  <munderover data-latex="\\sum^2 _1 ">
    <mo data-latex="\\sum">&#x2211;</mo>
    <mn data-latex="1">1</mn>
    <mn data-latex="2">2</mn>
  </munderover>
</math>`
    ));
  it('Move Superscript', () =>
    toXmlMatch(
      tex2mml('\\left( \\sum_1^n \\right)^{2}'),
      `<math xmlns="http://www.w3.org/1998/Math/MathML" data-latex="\\left( \\sum_1^n \\right)^{2}" display="block">
  <msup data-latex="\\left( \\sum_1 ^n \\right)^{2}">
    <mrow data-mjx-texclass="INNER" data-latex-item="\\left( \\sum_1 ^n \\right)" data-latex="\\left( \\sum_1 ^n \\right)">
      <mo data-mjx-texclass="OPEN" data-latex-item="\\left(" data-latex="\\left(">(</mo>
      <munderover data-latex="\\sum_1^n">
        <mo data-latex="\\sum">&#x2211;</mo>
        <mn data-latex="1">1</mn>
        <mi data-latex="n">n</mi>
      </munderover>
      <mo data-mjx-texclass="CLOSE" data-latex-item="\\right)" data-latex="\\right)">)</mo>
    </mrow>
    <mrow data-mjx-texclass="ORD" data-latex="{2}">
      <mn data-latex="2">2</mn>
    </mrow>
  </msup>
</math>`
    ));
  it('Empty Base Index', () =>
    toXmlMatch(
      tex2mml('_3'),
      `<math xmlns="http://www.w3.org/1998/Math/MathML" data-latex="_3" display="block">
  <msub data-latex="_3 ">
    <mi></mi>
    <mn data-latex="3">3</mn>
  </msub>
</math>`
    ));
  it('Empty Base Index2', () =>
    toXmlMatch(
      tex2mml('{}_3'),
      `<math xmlns="http://www.w3.org/1998/Math/MathML" data-latex="{}_3" display="block">
  <msub data-latex="{}_3 ">
    <mrow data-mjx-texclass="ORD" data-latex="{}"></mrow>
    <mn data-latex="3">3</mn>
  </msub>
</math>`
    ));
  it('Index', () =>
    toXmlMatch(
      tex2mml('x_3'),
      `<math xmlns="http://www.w3.org/1998/Math/MathML" data-latex="x_3" display="block">
  <msub data-latex="x_3 ">
    <mi data-latex="x">x</mi>
    <mn data-latex="3">3</mn>
  </msub>
</math>`
    ));
  it('SubSup', () =>
    toXmlMatch(
      tex2mml('x^a_3'),
      `<math xmlns="http://www.w3.org/1998/Math/MathML" data-latex="x^a_3" display="block">
  <msubsup data-latex="x^a_3 ">
    <mi data-latex="x">x</mi>
    <mn data-latex="3">3</mn>
    <mi data-latex="a">a</mi>
  </msubsup>
</math>`
    ));
  it('Positive Spacing', () =>
    toXmlMatch(
      tex2mml('a\\quad b'),
      `<math xmlns="http://www.w3.org/1998/Math/MathML" data-latex="a\\quad b" display="block">
  <mi data-latex="a">a</mi>
  <mstyle scriptlevel="0" data-latex="\\quad">
    <mspace width="1em"></mspace>
  </mstyle>
  <mi data-latex="b">b</mi>
</math>`
    ));
  it('Negative Spacing', () =>
    toXmlMatch(
      tex2mml('a\\!\\!b'),
      `<math xmlns="http://www.w3.org/1998/Math/MathML" data-latex="a\\!\\!b" display="block">
  <mi data-latex="a">a</mi>
  <mstyle scriptlevel="0" data-latex="\\!">
    <mspace width="-0.167em"></mspace>
  </mstyle>
  <mstyle scriptlevel="0" data-latex="\\!">
    <mspace width="-0.167em"></mspace>
  </mstyle>
  <mi data-latex="b">b</mi>
</math>`
    ));
  it('Limit', () =>
    toXmlMatch(
      tex2mml('\\lim'),
      `<math xmlns="http://www.w3.org/1998/Math/MathML" data-latex="\\lim" display="block">
  <mo data-mjx-texclass="OP" movablelimits="true" data-latex="\\lim">lim</mo>
</math>`
    ));
  it('Frac', () =>
    toXmlMatch(
      tex2mml('\\frac{a}{b}'),
      `<math xmlns="http://www.w3.org/1998/Math/MathML" data-latex="\\frac{a}{b}" display="block">
  <mfrac data-latex="\\frac{a}{b}">
    <mi data-latex="a">a</mi>
    <mi data-latex="b">b</mi>
  </mfrac>
</math>`
    ));
  it('Raise', () =>
    toXmlMatch(
      tex2mml('\\raise 1em {x}'),
      `<math xmlns="http://www.w3.org/1998/Math/MathML" data-latex="\\raise 1em {x}" display="block">
  <mpadded height="+1em" depth="-1em" voffset="+1em" data-latex="\\raise 1em {x}">
    <mrow data-mjx-texclass="ORD">
      <mi data-latex="x">x</mi>
    </mrow>
  </mpadded>
</math>`
    ));
  it('Lower', () =>
    toXmlMatch(
      tex2mml('\\lower 1em {x}'),
      `<math xmlns="http://www.w3.org/1998/Math/MathML" data-latex="\\lower 1em {x}" display="block">
  <mpadded height="-1em" depth="+1em" voffset="-1em" data-latex="\\lower 1em {x}">
    <mrow data-mjx-texclass="ORD">
      <mi data-latex="x">x</mi>
    </mrow>
  </mpadded>
</math>`
    ));
  it('Operator Dots', () =>
    toXmlMatch(
      tex2mml('+\\dots+'),
      `<math xmlns="http://www.w3.org/1998/Math/MathML" data-latex="+\\dots+" display="block">
  <mo data-latex="+">+</mo>
  <mo>&#x22EF;</mo>
  <mo data-latex="+">+</mo>
</math>`
    ));
  it('Operatorname', () =>
    toXmlMatch(
      tex2mml('a\\operatorname{xyz}b'),
      `<math xmlns="http://www.w3.org/1998/Math/MathML" data-latex="a\\operatorname{xyz}b" display="block">
  <merror data-mjx-error="Undefined control sequence \\operatorname">
    <mtext>Undefined control sequence \\operatorname</mtext>
  </merror>
</math>`
    ));
  it('Mathop', () =>
    toXmlMatch(
      tex2mml('\\mathop{\\rm a} b'),
      `<math xmlns="http://www.w3.org/1998/Math/MathML" data-latex="\\mathop{\\rm a} b" display="block">
  <mi data-mjx-texclass="OP" mathvariant="normal" data-latex="\\mathop{\\rm a}">a</mi>
  <mo data-mjx-texclass="NONE">&#x2061;</mo>
  <mi data-latex="b">b</mi>
</math>`
    ));
  it('Mathop Super', () =>
    toXmlMatch(
      tex2mml('\\mathop{\\rm a}^b'),
      `<math xmlns="http://www.w3.org/1998/Math/MathML" data-latex="\\mathop{\\rm a}^b" display="block">
  <mover data-latex="\\mathop{\\rm a}^b">
    <mi data-mjx-texclass="OP" mathvariant="normal" data-latex="\\mathop{\\rm a}">a</mi>
    <mi data-latex="b">b</mi>
  </mover>
</math>`
    ));
  it('Mathop Sub', () =>
    toXmlMatch(
      tex2mml('\\mathop{\\rm a}_b'),
      `<math xmlns="http://www.w3.org/1998/Math/MathML" data-latex="\\mathop{\\rm a}_b" display="block">
  <munder data-latex="\\mathop{\\rm a}_b">
    <mi data-mjx-texclass="OP" mathvariant="normal" data-latex="\\mathop{\\rm a}">a</mi>
    <mi data-latex="b">b</mi>
  </munder>
</math>`
    ));
  it('Mathop Sub Super', () =>
    toXmlMatch(
      tex2mml('\\mathop{\\rm a}_b^c'),
      `<math xmlns="http://www.w3.org/1998/Math/MathML" data-latex="\\mathop{\\rm a}_b^c" display="block">
  <munderover data-latex="\\mathop{\\rm a}_b^c">
    <mi data-mjx-texclass="OP" mathvariant="normal" data-latex="\\mathop{\\rm a}">a</mi>
    <mi data-latex="b">b</mi>
    <mi data-latex="c">c</mi>
  </munderover>
</math>`
    ));
  it('Mathop Cal', () =>
    toXmlMatch(
      tex2mml('\\mathop{\\cal a}'),
      `<math xmlns="http://www.w3.org/1998/Math/MathML" data-latex="\\mathop{\\cal a}" display="block">
  <mrow data-mjx-texclass="OP" data-latex="\\mathop{\\cal a}">
    <mi data-mjx-variant="-tex-calligraphic" mathvariant="script" data-latex="\\cal a">a</mi>
  </mrow>
</math>`
    ));
  it('Mathrel', () =>
    toXmlMatch(
      tex2mml('\\mathrel{R}'),
      `<math xmlns="http://www.w3.org/1998/Math/MathML" data-latex="\\mathrel{R}" display="block">
  <mrow data-mjx-texclass="REL" data-latex="\\mathrel{R}">
    <mi data-latex="R">R</mi>
  </mrow>
</math>`
    ));
  it('Vector', () =>
    toXmlMatch(
      tex2mml('\\vec{a}'),
      `<math xmlns="http://www.w3.org/1998/Math/MathML" data-latex="\\vec{a}" display="block">
  <mrow data-mjx-texclass="ORD" data-latex="\\vec{a}">
    <mover>
      <mi data-latex="a">a</mi>
      <mo stretchy="false">&#x2192;</mo>
    </mover>
  </mrow>
</math>`
    ));
  it('Vector Multi', () =>
    toXmlMatch(
      tex2mml('\\vec{\\vec{a}}'),
      `<math xmlns="http://www.w3.org/1998/Math/MathML" data-latex="\\vec{\\vec{a}}" display="block">
  <mrow data-mjx-texclass="ORD" data-latex="\\vec{\\vec{a}}">
    <mover>
      <mrow data-mjx-texclass="ORD" data-latex="\\vec{a}">
        <mover>
          <mi data-latex="a">a</mi>
          <mo stretchy="false">&#x2192;</mo>
        </mover>
      </mrow>
      <mo stretchy="false">&#x2192;</mo>
    </mover>
  </mrow>
</math>`
    ));
  it('Vector Font', () =>
    toXmlMatch(
      tex2mml('\\mathrm{\\vec{a}}'),
      `<math xmlns="http://www.w3.org/1998/Math/MathML" data-latex="\\mathrm{\\vec{a}}" display="block">
  <mrow data-mjx-texclass="ORD" data-latex="\\mathrm{\\vec{a}}">
    <mrow data-mjx-texclass="ORD" data-latex="\\vec{a}">
      <mover>
        <mi mathvariant="normal" data-latex="a">a</mi>
        <mo stretchy="false">&#x2192;</mo>
      </mover>
    </mrow>
  </mrow>
</math>`
    ));
  it('Overset', () =>
    toXmlMatch(
      tex2mml('\\overset{a}{b}'),
      `<math xmlns="http://www.w3.org/1998/Math/MathML" data-latex="\\overset{a}{b}" display="block">
  <mover data-latex="\\overset{a}{b}">
    <mi data-latex="b">b</mi>
    <mi data-latex="a">a</mi>
  </mover>
</math>`
    ));
  it('Underset', () =>
    toXmlMatch(
      tex2mml('\\underset{a}{b}'),
      `<math xmlns="http://www.w3.org/1998/Math/MathML" data-latex="\\underset{a}{b}" display="block">
  <munder data-latex="\\underset{a}{b}">
    <mi data-latex="b">b</mi>
    <mi data-latex="a">a</mi>
  </munder>
</math>`
    ));
  it('Strut', () =>
    toXmlMatch(
      tex2mml('\\strut{x}'),
      `<math xmlns="http://www.w3.org/1998/Math/MathML" data-latex="\\strut{x}" display="block">
  <mpadded height="8.6pt" depth="3pt" width="0" data-latex="\\strut">
    <mrow></mrow>
  </mpadded>
  <mrow data-mjx-texclass="ORD" data-latex="{x}">
    <mi data-latex="x">x</mi>
  </mrow>
</math>`
    ));
  it('Fbox', () =>
    toXmlMatch(
      tex2mml('\\fbox{x}'),
      `<math xmlns="http://www.w3.org/1998/Math/MathML" data-latex="\\fbox{x}" display="block">
  <menclose notation="box" data-latex="\\fbox{x}">
    <mtext>x</mtext>
  </menclose>
</math>`
    ));
  it('Hbox', () =>
    toXmlMatch(
      tex2mml('\\hbox{x}'),
      `<math xmlns="http://www.w3.org/1998/Math/MathML" data-latex="\\hbox{x}" display="block">
  <mstyle displaystyle="false" scriptlevel="0" data-latex="\\hbox{x}">
    <mtext>x</mtext>
  </mstyle>
</math>`
    ));
  it('Phantom', () =>
    toXmlMatch(
      tex2mml('x\\phantom{y}z'),
      `<math xmlns="http://www.w3.org/1998/Math/MathML" data-latex="x\\phantom{y}z" display="block">
  <mi data-latex="x">x</mi>
  <mrow data-mjx-texclass="ORD" data-latex="\\phantom{y}">
    <mphantom>
      <mi data-latex="y">y</mi>
    </mphantom>
  </mrow>
  <mi data-latex="z">z</mi>
</math>`
    ));
  it('Vertical Phantom', () =>
    toXmlMatch(
      tex2mml('x\\vphantom{y}z'),
      `<math xmlns="http://www.w3.org/1998/Math/MathML" data-latex="x\\vphantom{y}z" display="block">
  <mi data-latex="x">x</mi>
  <mrow data-mjx-texclass="ORD" data-latex="\\vphantom{y}">
    <mpadded width="0">
      <mphantom>
        <mi data-latex="y">y</mi>
      </mphantom>
    </mpadded>
  </mrow>
  <mi data-latex="z">z</mi>
</math>`
    ));
  it('Horizontal Phantom', () =>
    toXmlMatch(
      tex2mml('x\\hphantom{y}z'),
      `<math xmlns="http://www.w3.org/1998/Math/MathML" data-latex="x\\hphantom{y}z" display="block">
  <mi data-latex="x">x</mi>
  <mrow data-mjx-texclass="ORD" data-latex="\\hphantom{y}">
    <mpadded height="0" depth="0">
      <mphantom>
        <mi data-latex="y">y</mi>
      </mphantom>
    </mpadded>
  </mrow>
  <mi data-latex="z">z</mi>
</math>`
    ));
  it('Smash', () =>
    toXmlMatch(
      tex2mml('\\smash{x}'),
      `<math xmlns="http://www.w3.org/1998/Math/MathML" data-latex="\\smash{x}" display="block">
  <mrow data-mjx-texclass="ORD" data-latex="\\smash{x}">
    <mpadded height="0" depth="0">
      <mi data-latex="x">x</mi>
    </mpadded>
  </mrow>
</math>`
    ));
  it('Smash Bottom', () =>
    toXmlMatch(
      tex2mml('\\smash[b]{x}'),
      `<math xmlns="http://www.w3.org/1998/Math/MathML" data-latex="\\smash[b]{x}" display="block">
  <mrow data-mjx-texclass="ORD" data-latex="\\smash[b]{x}">
    <mpadded depth="0">
      <mi data-latex="x">x</mi>
    </mpadded>
  </mrow>
</math>`
    ));
  it('Smash Top', () =>
    toXmlMatch(
      tex2mml('\\smash[t]{x}'),
      `<math xmlns="http://www.w3.org/1998/Math/MathML" data-latex="\\smash[t]{x}" display="block">
  <mrow data-mjx-texclass="ORD" data-latex="\\smash[t]{x}">
    <mpadded height="0">
      <mi data-latex="x">x</mi>
    </mpadded>
  </mrow>
</math>`
    ));
  it('Llap', () =>
    toXmlMatch(
      tex2mml('\\llap{x}'),
      `<math xmlns="http://www.w3.org/1998/Math/MathML" data-latex="\\llap{x}" display="block">
  <mrow data-mjx-texclass="ORD" data-latex="\\llap{x}">
    <mpadded width="0" lspace="-1width">
      <mi data-latex="x">x</mi>
    </mpadded>
  </mrow>
</math>`
    ));
  it('Rlap', () =>
    toXmlMatch(
      tex2mml('\\rlap{x}'),
      `<math xmlns="http://www.w3.org/1998/Math/MathML" data-latex="\\rlap{x}" display="block">
  <mrow data-mjx-texclass="ORD" data-latex="\\rlap{x}">
    <mpadded width="0">
      <mi data-latex="x">x</mi>
    </mpadded>
  </mrow>
</math>`
    ));
  it('Rlap 2', () =>
    toXmlMatch(
      tex2mml('a\\mathrel{\\rlap{\\,/}{=}}b'),
      `<math xmlns="http://www.w3.org/1998/Math/MathML" data-latex="a\\mathrel{\\rlap{\\,/}{=}}b" display="block">
  <mi data-latex="a">a</mi>
  <mrow data-mjx-texclass="REL" data-latex="\\mathrel{\\rlap{\\,/}{=}}">
    <mrow data-mjx-texclass="ORD" data-latex="\\rlap{\\,/}">
      <mpadded width="0">
        <mstyle scriptlevel="0" data-latex="\\,">
          <mspace width="0.167em"></mspace>
        </mstyle>
        <mrow data-mjx-texclass="ORD">
          <mo data-latex="/">/</mo>
        </mrow>
      </mpadded>
    </mrow>
    <mrow data-mjx-texclass="ORD" data-latex="{=}">
      <mo data-latex="=">=</mo>
    </mrow>
  </mrow>
  <mi data-latex="b">b</mi>
</math>`
    ));
  it('Llap 2', () =>
    toXmlMatch(
      tex2mml('a\\mathrel{{=}\\llap{/\\,}}b'),
      `<math xmlns="http://www.w3.org/1998/Math/MathML" data-latex="a\\mathrel{{=}\\llap{/\\,}}b" display="block">
  <mi data-latex="a">a</mi>
  <mrow data-mjx-texclass="REL" data-latex="\\mathrel{{=}\\llap{/\\,}}">
    <mrow data-mjx-texclass="ORD" data-latex="{=}">
      <mo data-latex="=">=</mo>
    </mrow>
    <mrow data-mjx-texclass="ORD" data-latex="\\llap{/\\,}">
      <mpadded width="0" lspace="-1width">
        <mrow data-mjx-texclass="ORD">
          <mo data-latex="/">/</mo>
        </mrow>
        <mstyle scriptlevel="0" data-latex="\\,">
          <mspace width="0.167em"></mspace>
        </mstyle>
      </mpadded>
    </mrow>
  </mrow>
  <mi data-latex="b">b</mi>
</math>`
    ));
  it('Raise In Line', () =>
    toXmlMatch(
      tex2mml('x\\raise{2pt}{y}z'),
      `<math xmlns="http://www.w3.org/1998/Math/MathML" data-latex="x\\raise{2pt}{y}z" display="block">
  <mi data-latex="x">x</mi>
  <mpadded height="+2pt" depth="-2pt" voffset="+2pt" data-latex="{}">
    <mrow data-mjx-texclass="ORD">
      <mi data-latex="y">y</mi>
    </mrow>
  </mpadded>
  <mi data-latex="z">z</mi>
</math>`
    ));
  it('Lower 2', () =>
    toXmlMatch(
      tex2mml('x\\lower{2pt}{y}z'),
      `<math xmlns="http://www.w3.org/1998/Math/MathML" data-latex="x\\lower{2pt}{y}z" display="block">
  <mi data-latex="x">x</mi>
  <mpadded height="-2pt" depth="+2pt" voffset="-2pt" data-latex="{}">
    <mrow data-mjx-texclass="ORD">
      <mi data-latex="y">y</mi>
    </mrow>
  </mpadded>
  <mi data-latex="z">z</mi>
</math>`
    ));
  it('Raise Negative', () =>
    toXmlMatch(
      tex2mml('x\\raise{-2pt}{y}z'),
      `<math xmlns="http://www.w3.org/1998/Math/MathML" data-latex="x\\raise{-2pt}{y}z" display="block">
  <mi data-latex="x">x</mi>
  <mpadded height="-2pt" depth="+2pt" voffset="-2pt" data-latex="{}">
    <mrow data-mjx-texclass="ORD">
      <mi data-latex="y">y</mi>
    </mrow>
  </mpadded>
  <mi data-latex="z">z</mi>
</math>`
    ));
  it('Lower Negative', () =>
    toXmlMatch(
      tex2mml('x\\lower{-2pt}{y}z'),
      `<math xmlns="http://www.w3.org/1998/Math/MathML" data-latex="x\\lower{-2pt}{y}z" display="block">
  <mi data-latex="x">x</mi>
  <mpadded height="+2pt" depth="-2pt" voffset="+2pt" data-latex="{}">
    <mrow data-mjx-texclass="ORD">
      <mi data-latex="y">y</mi>
    </mrow>
  </mpadded>
  <mi data-latex="z">z</mi>
</math>`
    ));
  it.skip('Move Left', () => toXmlMatch(tex2mml('x\\moveleft{2pt}{y}z'), ''));
  it.skip('Move Right', () => toXmlMatch(tex2mml('x\\moveright{2pt}{y}z'), ''));
  it.skip('Move Left Negative', () =>
    toXmlMatch(tex2mml('x\\moveleft{-2pt}{y}z'), ''));
  it.skip('Move Right Negative', () =>
    toXmlMatch(tex2mml('x\\moveright{-2pt}{y}z'), ''));
  it('Rule 2D', () =>
    toXmlMatch(
      tex2mml('\\rule{2cm}{1cm}'),
      `<math xmlns="http://www.w3.org/1998/Math/MathML" data-latex="\\rule{2cm}{1cm}" display="block">
  <mspace width="2cm" height="1cm" mathbackground="black" data-latex="\\rule{2cm}{1cm}"></mspace>
</math>`
    ));
  it('Rule 3D', () =>
    toXmlMatch(
      tex2mml('\\Rule{2cm}{2cm}{1cm}'),
      `<math xmlns="http://www.w3.org/1998/Math/MathML" data-latex="\\Rule{2cm}{2cm}{1cm}" display="block">
  <mspace width="2cm" height="2cm" depth="1cm" mathbackground="black" data-latex="\\Rule{2cm}{2cm}{1cm}"></mspace>
</math>`
    ));
  it('Space 3D', () =>
    toXmlMatch(
      tex2mml('\\Space{2cm}{2cm}{1cm}'),
      `<math xmlns="http://www.w3.org/1998/Math/MathML" data-latex="\\Space{2cm}{2cm}{1cm}" display="block">
  <mspace width="2cm" height="2cm" depth="1cm" data-latex="\\Space{2cm}{2cm}{1cm}"></mspace>
</math>`
    ));
  it('BuildRel', () =>
    toXmlMatch(
      tex2mml('\\buildrel{a}\\over b'),
      `<math xmlns="http://www.w3.org/1998/Math/MathML" data-latex="\\buildrel{a}\\over b" display="block">
  <mrow data-mjx-texclass="REL" data-latex="\\buildrel{a}\\over b">
    <mover>
      <mi data-latex="b">b</mi>
      <mrow data-mjx-texclass="ORD" data-latex="{a}">
        <mi data-latex="a">a</mi>
      </mrow>
    </mover>
  </mrow>
</math>`
    ));
  it('BuildRel Expression', () =>
    toXmlMatch(
      tex2mml('x\\buildrel{a}\\over b y'),
      `<math xmlns="http://www.w3.org/1998/Math/MathML" data-latex="x\\buildrel{a}\\over b y" display="block">
  <mi data-latex="x">x</mi>
  <mrow data-mjx-texclass="REL" data-latex="\\buildrel{a}\\over b">
    <mover>
      <mi data-latex="b">b</mi>
      <mrow data-mjx-texclass="ORD" data-latex="{a}">
        <mi data-latex="a">a</mi>
      </mrow>
    </mover>
  </mrow>
  <mi data-latex="y">y</mi>
</math>`
    ));
  it('Linebreak', () =>
    toXmlMatch(
      tex2mml('a\\\\b'),
      `<math xmlns="http://www.w3.org/1998/Math/MathML" data-latex="a\\\\b" display="block">
  <mi data-latex="a">a</mi>
  <mspace linebreak="newline" data-latex="\\\\"></mspace>
  <mi data-latex="b">b</mi>
</math>`
    ));
  it('Custom Linebreak', () =>
    toXmlMatch(
      tex2mml('a\\\\[2ex]b'),
      `<math xmlns="http://www.w3.org/1998/Math/MathML" data-latex="a\\\\[2ex]b" display="block">
  <mi data-latex="a">a</mi>
  <mspace linebreak="newline" data-lineleading="2ex" data-latex="\\\\[2ex]"></mspace>
  <mi data-latex="b">b</mi>
</math>`
    ));
  it('Custom Linebreak European', () =>
    toXmlMatch(
      tex2mml('a\\\\[1,5cm]b'),
      `<math xmlns="http://www.w3.org/1998/Math/MathML" data-latex="a\\\\[1,5cm]b" display="block">
  <mi data-latex="a">a</mi>
  <mspace linebreak="newline" data-lineleading="1.5cm" data-latex="\\\\[1,5cm]"></mspace>
  <mi data-latex="b">b</mi>
</math>`
    ));
  it('Cr Linebreak', () =>
    toXmlMatch(
      tex2mml('\\array{a\\cr b}'),
      `<math xmlns="http://www.w3.org/1998/Math/MathML" data-latex="\\array{a\\cr b}" display="block">
  <mtable rowspacing="4pt" columnspacing="1em" data-frame-styles="" framespacing=".2em .125em" data-latex="\\array{a\\cr b}">
    <mtr data-latex-item="{" data-latex="{">
      <mtd>
        <mi data-latex="a">a</mi>
      </mtd>
    </mtr>
    <mtr data-latex-item="{" data-latex="{">
      <mtd>
        <mi data-latex="b">b</mi>
      </mtd>
    </mtr>
  </mtable>
</math>`
    ));
  it('Array Custom Linebreak', () =>
    toXmlMatch(
      tex2mml('\\array{a\\\\[1cm] b}'),
      `<math xmlns="http://www.w3.org/1998/Math/MathML" data-latex="\\array{a\\\\[1cm] b}" display="block">
  <mtable rowspacing="3.235em 0.4em" columnspacing="1em" data-frame-styles="" framespacing=".2em .125em" data-latex="\\array{a\\\\[1cm] b}">
    <mtr data-latex-item="{" data-latex="{">
      <mtd>
        <mi data-latex="a">a</mi>
      </mtd>
    </mtr>
    <mtr data-latex-item="{" data-latex="{">
      <mtd>
        <mi data-latex="b">b</mi>
      </mtd>
    </mtr>
  </mtable>
</math>`
    ));
  it('spaces', () =>
    toXmlMatch(
      tex2mml('A\\,B\\!C'),
      `<math xmlns="http://www.w3.org/1998/Math/MathML" data-latex="A\\,B\\!C" display="block">
  <mi data-latex="A">A</mi>
  <mstyle scriptlevel="0" data-latex="\\,">
    <mspace width="0.167em"></mspace>
  </mstyle>
  <mi data-latex="B">B</mi>
  <mstyle scriptlevel="0" data-latex="\\!">
    <mspace width="-0.167em"></mspace>
  </mstyle>
  <mi data-latex="C">C</mi>
</math>`
    ));
  it('Hfill', () =>
    toXmlMatch(
      tex2mml('\\begin{array}{c}a\\hfill b\\end{array}'),
      `<math xmlns="http://www.w3.org/1998/Math/MathML" data-latex="\\begin{array}{c}a\\hfill b\\end{array}" display="block">
  <mtable columnspacing="1em" rowspacing="4pt" data-frame-styles="" framespacing=".5em .125em" data-latex-item="{array}" data-latex="\\begin{array}{c}a\\hfill b\\end{array}">
    <mtr data-latex-item="{c}" data-latex="{c}">
      <mtd>
        <mi data-latex="\\hfill">a</mi>
        <mi data-latex="b">b</mi>
      </mtd>
    </mtr>
  </mtable>
</math>`
    ));
});

describe('Digits', () => {
  it('Integer', () =>
    toXmlMatch(
      tex2mml('2'),
      `<math xmlns="http://www.w3.org/1998/Math/MathML" data-latex="2" display="block">
  <mn data-latex="2">2</mn>
</math>`
    ));
  it('Number', () =>
    toXmlMatch(
      tex2mml('3.14'),
      `<math xmlns="http://www.w3.org/1998/Math/MathML" data-latex="3.14" display="block">
  <mn data-latex="3.14">3.14</mn>
</math>`
    ));
  it('Decimal', () =>
    toXmlMatch(
      tex2mml('.14'),
      `<math xmlns="http://www.w3.org/1998/Math/MathML" data-latex=".14" display="block">
  <mn data-latex=".14">.14</mn>
</math>`
    ));
  it('Thousands', () =>
    toXmlMatch(
      tex2mml('1{,}000.10'),
      `<math xmlns="http://www.w3.org/1998/Math/MathML" data-latex="1{,}000.10" display="block">
  <mn data-latex="1{,}000.10">1,000.10</mn>
</math>`
    ));
  it('Wrong Thousands', () =>
    toXmlMatch(
      tex2mml('1{,}0000.10'),
      `<math xmlns="http://www.w3.org/1998/Math/MathML" data-latex="1{,}0000.10" display="block">
  <mn data-latex="{,}000">1,000</mn>
  <mn data-latex=".10">0.10</mn>
</math>`
    ));
  it('Decimal Point', () =>
    toXmlMatch(
      tex2mml('.'),
      `<math xmlns="http://www.w3.org/1998/Math/MathML" data-latex="." display="block">
  <mo data-latex=".">.</mo>
</math>`
    ));
  it('Integer Font', () =>
    toXmlMatch(
      tex2mml('\\mathbf{2}'),
      `<math xmlns="http://www.w3.org/1998/Math/MathML" data-latex="\\mathbf{2}" display="block">
  <mrow data-mjx-texclass="ORD" data-latex="\\mathbf{2}">
    <mn mathvariant="bold" data-latex="2">2</mn>
  </mrow>
</math>`
    ));
});

describe('DigitsEuropean', () => {
  beforeEach(() =>
    setupTex(['base'], {
      digits: '^(?:[0-9]+(?:\\{\\.\\}[0-9]{3})*(?:,[0-9]*)?|,[0-9]+)',
    })
  );
  it('Integer European', () =>
    toXmlMatch(
      tex2mml('2'),
      `<math xmlns="http://www.w3.org/1998/Math/MathML" data-latex="2" display="block">
  <mn data-latex="2">2</mn>
</math>`
    ));
  it('Number European', () =>
    toXmlMatch(
      tex2mml('3,14'),
      `<math xmlns="http://www.w3.org/1998/Math/MathML" data-latex="3,14" display="block">
  <mn data-latex="3,14">3,14</mn>
</math>`
    ));
  it('Thousands European', () =>
    toXmlMatch(
      tex2mml('1{.}000,10'),
      `<math xmlns="http://www.w3.org/1998/Math/MathML" data-latex="1{.}000,10" display="block">
  <mn data-latex="1{.}000,10">1.000,10</mn>
</math>`
    ));
  it('Wrong Thousands European', () =>
    toXmlMatch(
      tex2mml('1{.}0000,10'),
      `<math xmlns="http://www.w3.org/1998/Math/MathML" data-latex="1{.}0000,10" display="block">
  <mn data-latex="{.}000">1.000</mn>
  <mn data-latex=",10">0,10</mn>
</math>`
    ));
  it('Decimal European', () =>
    toXmlMatch(
      tex2mml(',14'),
      `<math xmlns="http://www.w3.org/1998/Math/MathML" data-latex=",14" display="block">
  <mn data-latex=",14">,14</mn>
</math>`
    ));
  it('Decimal Point European', () =>
    toXmlMatch(
      tex2mml(','),
      `<math xmlns="http://www.w3.org/1998/Math/MathML" data-latex="," display="block">
  <mo data-latex=",">,</mo>
</math>`
    ));
});

describe('Error', () => {
  it('Ampersand-error', () =>
    toXmlMatch(
      tex2mml('&'),
      `<math xmlns="http://www.w3.org/1998/Math/MathML" data-latex="&amp;" display="block">
  <merror data-mjx-error="Misplaced &amp;">
    <mtext>Misplaced &amp;</mtext>
  </merror>
</math>`
    ));
  it('Argument-error', () =>
    toXmlMatch(
      tex2mml('\\frac{b}'),
      `<math xmlns="http://www.w3.org/1998/Math/MathML" data-latex="\\frac{b}" display="block">
  <merror data-mjx-error="Missing argument for \\frac">
    <mtext>Missing argument for \\frac</mtext>
  </merror>
</math>`
    ));
  it('Undefined-CS', () =>
    toXmlMatch(
      tex2mml('\\nonsense'),
      `<math xmlns="http://www.w3.org/1998/Math/MathML" data-latex="\\nonsense" display="block">
  <merror data-mjx-error="Undefined control sequence \\nonsense">
    <mtext>Undefined control sequence \\nonsense</mtext>
  </merror>
</math>`
    ));
  it('Undefined-Env', () =>
    toXmlMatch(
      tex2mml('\\begin{nonsense} a \\end{nonsense}'),
      `<math xmlns="http://www.w3.org/1998/Math/MathML" data-latex="\\begin{nonsense} a \\end{nonsense}" display="block">
  <merror data-mjx-error="Unknown environment \'nonsense\'">
    <mtext>Unknown environment \'nonsense\'</mtext>
  </merror>
</math>`
    ));
  it('Double-super-error', () =>
    toXmlMatch(
      tex2mml('x^2^3'),
      `<math xmlns="http://www.w3.org/1998/Math/MathML" data-latex="x^2^3" display="block">
  <merror data-mjx-error="Double exponent: use braces to clarify">
    <mtext>Double exponent: use braces to clarify</mtext>
  </merror>
</math>`
    ));
  it('Double-over-error', () =>
    toXmlMatch(
      tex2mml('\\sum^2^3'),
      `<math xmlns="http://www.w3.org/1998/Math/MathML" data-latex="\\sum^2^3" display="block">
  <merror data-mjx-error="Double exponent: use braces to clarify">
    <mtext>Double exponent: use braces to clarify</mtext>
  </merror>
</math>`
    ));
  it('Limits Error', () =>
    toXmlMatch(
      tex2mml('+\\limits^2'),
      `<math xmlns="http://www.w3.org/1998/Math/MathML" data-latex="+\\limits^2" display="block">
  <merror data-mjx-error="\\limits is allowed only on operators">
    <mtext>\\limits is allowed only on operators</mtext>
  </merror>
</math>`
    ));
  it('Double sub error', () =>
    toXmlMatch(
      tex2mml('x_2_3'),
      `<math xmlns="http://www.w3.org/1998/Math/MathML" data-latex="x_2_3" display="block">
  <merror data-mjx-error="Double subscripts: use braces to clarify">
    <mtext>Double subscripts: use braces to clarify</mtext>
  </merror>
</math>`
    ));
  it('Double under error', () =>
    toXmlMatch(
      tex2mml('\\sum_2_3'),
      `<math xmlns="http://www.w3.org/1998/Math/MathML" data-latex="\\sum_2_3" display="block">
  <merror data-mjx-error="Double subscripts: use braces to clarify">
    <mtext>Double subscripts: use braces to clarify</mtext>
  </merror>
</math>`
    ));
  it('Brace Superscript Error', () =>
    toXmlMatch(
      tex2mml("x'^'"),
      `<math xmlns="http://www.w3.org/1998/Math/MathML" data-latex="x\'^\'" display="block">
  <merror data-mjx-error="Missing open brace for superscript">
    <mtext>Missing open brace for superscript</mtext>
  </merror>
</math>`
    ));
  it('Double Prime Error', () =>
    toXmlMatch(
      tex2mml("x^\\prime'"),
      `<math xmlns="http://www.w3.org/1998/Math/MathML" data-latex="x^\\prime\'" display="block">
  <merror data-mjx-error="Prime causes double exponent: use braces to clarify">
    <mtext>Prime causes double exponent: use braces to clarify</mtext>
  </merror>
</math>`
    ));
  it('Hash Error', () =>
    toXmlMatch(
      tex2mml('#'),
      `<math xmlns="http://www.w3.org/1998/Math/MathML" data-latex="#" display="block">
  <merror data-mjx-error="You can\'t use \'macro parameter character #\' in math mode">
    <mtext>You can\'t use \'macro parameter character #\' in math mode</mtext>
  </merror>
</math>`
    ));
  it('Missing Right', () =>
    toXmlMatch(
      tex2mml('\\left(\\middle|'),
      `<math xmlns="http://www.w3.org/1998/Math/MathML" data-latex="\\left(\\middle|" display="block">
  <merror data-mjx-error="Extra \\left or missing \\right">
    <mtext>Extra \\left or missing \\right</mtext>
  </merror>
</math>`
    ));
  it('Orphan Middle', () =>
    toXmlMatch(
      tex2mml('\\middle|'),
      `<math xmlns="http://www.w3.org/1998/Math/MathML" data-latex="\\middle|" display="block">
  <merror data-mjx-error="Extra \\middle">
    <mtext>Extra \\middle</mtext>
  </merror>
</math>`
    ));
  it('Middle with Right', () =>
    toXmlMatch(
      tex2mml('\\middle|\\right)'),
      `<math xmlns="http://www.w3.org/1998/Math/MathML" data-latex="\\middle|\\right)" display="block">
  <merror data-mjx-error="Extra \\middle">
    <mtext>Extra \\middle</mtext>
  </merror>
</math>`
    ));
  it('Misplaced Move Root', () =>
    toXmlMatch(
      tex2mml('\\uproot{2}\\sqrt[3]{a}'),
      `<math xmlns="http://www.w3.org/1998/Math/MathML" data-latex="\\uproot{2}\\sqrt[3]{a}" display="block">
  <merror data-mjx-error="\\uproot can appear only within a root">
    <mtext>\\uproot can appear only within a root</mtext>
  </merror>
</math>`
    ));
  it('Multiple Move Root', () =>
    toXmlMatch(
      tex2mml('\\sqrt[\\uproot{-2}\\uproot{2}\\beta]{k}'),
      `<math xmlns="http://www.w3.org/1998/Math/MathML" data-latex="\\sqrt[\\uproot{-2}\\uproot{2}\\beta]{k}" display="block">
  <merror data-mjx-error="Multiple use of \\uproot">
    <mtext>Multiple use of \\uproot</mtext>
  </merror>
</math>`
    ));
  it('Incorrect Move Root', () =>
    toXmlMatch(
      tex2mml('\\sqrt[\\uproot-2.5\\beta]{k}'),
      `<math xmlns="http://www.w3.org/1998/Math/MathML" data-latex="\\sqrt[\\uproot-2.5\\beta]{k}" display="block">
  <merror data-mjx-error="The argument to \\uproot must be an integer">
    <mtext>The argument to \\uproot must be an integer</mtext>
  </merror>
</math>`
    ));
  it('Double Over', () =>
    toXmlMatch(
      tex2mml('1 \\over 2 \\over 3'),
      `<math xmlns="http://www.w3.org/1998/Math/MathML" data-latex="1 \\over 2 \\over 3" display="block">
  <merror data-mjx-error="Ambiguous use of \\over">
    <mtext>Ambiguous use of \\over</mtext>
  </merror>
</math>`
    ));
  it('Token Illegal Type', () =>
    toXmlMatch(
      tex2mml('\\mmlToken{mk}[]{}'),
      `<math xmlns="http://www.w3.org/1998/Math/MathML" data-latex="\\mmlToken{mk}[]{}" display="block">
  <merror data-mjx-error="mk is not a token element">
    <mtext>mk is not a token element</mtext>
  </merror>
</math>`
    ));
  it('Token Wrong Type', () =>
    toXmlMatch(
      tex2mml('\\mmlToken{mrow}[]{}'),
      `<math xmlns="http://www.w3.org/1998/Math/MathML" data-latex="\\mmlToken{mrow}[]{}" display="block">
  <merror data-mjx-error="mrow is not a token element">
    <mtext>mrow is not a token element</mtext>
  </merror>
</math>`
    ));
  it('Token Invalid Attribute', () =>
    toXmlMatch(
      tex2mml('\\mmlToken{mi}[m1=true]{}'),
      `<math xmlns="http://www.w3.org/1998/Math/MathML" data-latex="\\mmlToken{mi}[m1=true]{}" display="block">
  <merror data-mjx-error="Invalid MathML attribute: m1=true">
    <mtext>Invalid MathML attribute: m1=true</mtext>
  </merror>
</math>`
    ));
  it('Token Unknown Attribute', () =>
    toXmlMatch(
      tex2mml('\\mmlToken{mo}[nothing="something"]{}'),
      `<math xmlns="http://www.w3.org/1998/Math/MathML" data-latex="\\mmlToken{mo}[nothing=&quot;something&quot;]{}" display="block">
  <merror data-mjx-error="nothing is not a recognized attribute for mo">
    <mtext>nothing is not a recognized attribute for mo</mtext>
  </merror>
</math>`
    ));
  it('Token Wrong Attribute', () =>
    toXmlMatch(
      tex2mml('\\mmlToken{mi}[movablelimit=true]{}'),
      `<math xmlns="http://www.w3.org/1998/Math/MathML" data-latex="\\mmlToken{mi}[movablelimit=true]{}" display="block">
  <merror data-mjx-error="movablelimit is not a recognized attribute for mi">
    <mtext>movablelimit is not a recognized attribute for mi</mtext>
  </merror>
</math>`
    ));
  it('MissingBeginExtraEnd', () =>
    toXmlMatch(
      tex2mml('\\end{array}'),
      `<math xmlns="http://www.w3.org/1998/Math/MathML" data-latex="\\end{array}" display="block">
  <merror data-mjx-error="Missing \\begin{array} or extra \\end{array}">
    <mtext>Missing \\begin{array} or extra \\end{array}</mtext>
  </merror>
</math>`
    ));
  it('ExtraCloseMissingOpen', () =>
    toXmlMatch(
      tex2mml('x}'),
      `<math xmlns="http://www.w3.org/1998/Math/MathML" data-latex="x}" display="block">
  <merror data-mjx-error="Extra close brace or missing open brace">
    <mtext>Extra close brace or missing open brace</mtext>
  </merror>
</math>`
    ));
  it('MissingLeftExtraRight', () =>
    toXmlMatch(
      tex2mml('x\\right\\}'),
      `<math xmlns="http://www.w3.org/1998/Math/MathML" data-latex="x\\right\\}" display="block">
  <merror data-mjx-error="Missing \\left or extra \\right">
    <mtext>Missing \\left or extra \\right</mtext>
  </merror>
</math>`
    ));
  it('ExtraOpenMissingClose', () =>
    toXmlMatch(
      tex2mml('{x'),
      `<math xmlns="http://www.w3.org/1998/Math/MathML" data-latex="{x" display="block">
  <merror data-mjx-error="Extra open brace or missing close brace">
    <mtext>Extra open brace or missing close brace</mtext>
  </merror>
</math>`
    ));
  it('MissingScript Sub', () =>
    toXmlMatch(
      tex2mml('x_'),
      `<math xmlns="http://www.w3.org/1998/Math/MathML" data-latex="x_" display="block">
  <merror data-mjx-error="Missing superscript or subscript argument">
    <mtext>Missing superscript or subscript argument</mtext>
  </merror>
</math>`
    ));
  it('MissingScript Sup', () =>
    toXmlMatch(
      tex2mml('x^'),
      `<math xmlns="http://www.w3.org/1998/Math/MathML" data-latex="x^" display="block">
  <merror data-mjx-error="Missing superscript or subscript argument">
    <mtext>Missing superscript or subscript argument</mtext>
  </merror>
</math>`
    ));
  it('MissingOpenForSup', () =>
    toXmlMatch(
      tex2mml('x^^'),
      `<math xmlns="http://www.w3.org/1998/Math/MathML" data-latex="x^^" display="block">
  <merror data-mjx-error="Missing open brace for superscript">
    <mtext>Missing open brace for superscript</mtext>
  </merror>
</math>`
    ));
  it('MissingOpenForSub', () =>
    toXmlMatch(
      tex2mml('x__'),
      `<math xmlns="http://www.w3.org/1998/Math/MathML" data-latex="x__" display="block">
  <merror data-mjx-error="Missing open brace for subscript">
    <mtext>Missing open brace for subscript</mtext>
  </merror>
</math>`
    ));
  it('ExtraLeftMissingRight', () =>
    toXmlMatch(
      tex2mml('\\left\\{x'),
      `<math xmlns="http://www.w3.org/1998/Math/MathML" data-latex="\\left\\{x" display="block">
  <merror data-mjx-error="Extra \\left or missing \\right">
    <mtext>Extra \\left or missing \\right</mtext>
  </merror>
</math>`
    ));
  it('Misplaced Cr', () =>
    toXmlMatch(
      tex2mml('a\\cr b'),
      `<math xmlns="http://www.w3.org/1998/Math/MathML" data-latex="a\\cr b" display="block">
  <merror data-mjx-error="Misplaced \\cr">
    <mtext>Misplaced \\cr</mtext>
  </merror>
</math>`
    ));
  it('Dimension Error', () =>
    toXmlMatch(
      tex2mml('a\\\\[abc] b'),
      `<math xmlns="http://www.w3.org/1998/Math/MathML" data-latex="a\\\\[abc] b" display="block">
  <merror data-mjx-error="Bracket argument to \\\\ must be a dimension">
    <mtext>Bracket argument to \\\\ must be a dimension</mtext>
  </merror>
</math>`
    ));
  it('MissingArgFor', () =>
    toXmlMatch(
      tex2mml('\\sqrt'),
      `<math xmlns="http://www.w3.org/1998/Math/MathML" data-latex="\\sqrt" display="block">
  <merror data-mjx-error="Missing argument for \\sqrt">
    <mtext>Missing argument for \\sqrt</mtext>
  </merror>
</math>`
    ));
  it('ExtraCloseMissingOpen 2', () =>
    toXmlMatch(
      tex2mml('\\sqrt}'),
      `<math xmlns="http://www.w3.org/1998/Math/MathML" data-latex="\\sqrt}" display="block">
  <merror data-mjx-error="Extra close brace or missing open brace">
    <mtext>Extra close brace or missing open brace</mtext>
  </merror>
</math>`
    ));
  it('MissingCloseBrace', () =>
    toXmlMatch(
      tex2mml('\\sqrt{'),
      `<math xmlns="http://www.w3.org/1998/Math/MathML" data-latex="\\sqrt{" display="block">
  <merror data-mjx-error="Missing close brace">
    <mtext>Missing close brace</mtext>
  </merror>
</math>`
    ));
  it('ExtraCloseLooking1', () =>
    toXmlMatch(
      tex2mml('\\sqrt[3}'),
      `<math xmlns="http://www.w3.org/1998/Math/MathML" data-latex="\\sqrt[3}" display="block">
  <merror data-mjx-error="Extra close brace while looking for \']\'">
    <mtext>Extra close brace while looking for \']\'</mtext>
  </merror>
</math>`
    ));
  it('MissingCloseBracket', () =>
    toXmlMatch(
      tex2mml('\\sqrt[3{x}'),
      `<math xmlns="http://www.w3.org/1998/Math/MathML" data-latex="\\sqrt[3{x}" display="block">
  <merror data-mjx-error="Could not find closing \']\' for argument to \\sqrt">
    <mtext>Could not find closing \']\' for argument to \\sqrt</mtext>
  </merror>
</math>`
    ));
  it('MissingOrUnrecognizedDelim1', () =>
    toXmlMatch(
      tex2mml('\\left\\alpha b'),
      `<math xmlns="http://www.w3.org/1998/Math/MathML" data-latex="\\left\\alpha b" display="block">
  <merror data-mjx-error="Missing or unrecognized delimiter for \\left">
    <mtext>Missing or unrecognized delimiter for \\left</mtext>
  </merror>
</math>`
    ));
  it('MissingOrUnrecognizedDelim2', () =>
    toXmlMatch(
      tex2mml('\\left( b\\right'),
      `<math xmlns="http://www.w3.org/1998/Math/MathML" data-latex="\\left( b\\right" display="block">
  <merror data-mjx-error="Missing or unrecognized delimiter for \\right">
    <mtext>Missing or unrecognized delimiter for \\right</mtext>
  </merror>
</math>`
    ));
  it('MissingDimOrUnits', () =>
    toXmlMatch(
      tex2mml('\\rule{}'),
      `<math xmlns="http://www.w3.org/1998/Math/MathML" data-latex="\\rule{}" display="block">
  <merror data-mjx-error="Missing dimension or its units for \\rule">
    <mtext>Missing dimension or its units for \\rule</mtext>
  </merror>
</math>`
    ));
  it('TokenNotFoundForCommand', () =>
    toXmlMatch(
      tex2mml('\\root {3] \\of 5'),
      `<math xmlns="http://www.w3.org/1998/Math/MathML" data-latex="\\root {3] \\of 5" display="block">
  <merror data-mjx-error="Could not find \\of for \\root">
    <mtext>Could not find \\of for \\root</mtext>
  </merror>
</math>`
    ));
  it('ExtraCloseLooking2', () =>
    toXmlMatch(
      tex2mml('\\root [3} \\of 5 '),
      `<math xmlns="http://www.w3.org/1998/Math/MathML" data-latex="\\root [3} \\of 5 " display="block">
  <merror data-mjx-error="Extra close brace while looking for \\of">
    <mtext>Extra close brace while looking for \\of</mtext>
  </merror>
</math>`
    ));
  it('ErroneousNestingEq', () =>
    toXmlMatch(
      tex2mml(
        '\\begin{equation}\\begin{eqnarray}\\end{eqnarray}\\end{equation}'
      ),
      `<math xmlns="http://www.w3.org/1998/Math/MathML" data-latex="\\begin{equation}\\begin{eqnarray}\\end{eqnarray}\\end{equation}" display="block">
  <merror data-mjx-error="Erroneous nesting of equation structures">
    <mtext>Erroneous nesting of equation structures</mtext>
  </merror>
</math>`
    ));
  it('ExtraAlignTab', () =>
    toXmlMatch(
      tex2mml('\\cases{b & l & k}'),
      `<math xmlns="http://www.w3.org/1998/Math/MathML" data-latex="\\cases{b &amp; l &amp; k}" display="block">
  <merror data-mjx-error="Extra alignment tab in \\cases text">
    <mtext>Extra alignment tab in \\cases text</mtext>
  </merror>
</math>`
    ));
  it('Misplaced hline', () =>
    toXmlMatch(
      tex2mml('\\hline'),
      `<math xmlns="http://www.w3.org/1998/Math/MathML" data-latex="\\hline" display="block">
  <merror data-mjx-error="Misplaced \\hline">
    <mtext>Misplaced \\hline</mtext>
  </merror>
</math>`
    ));
  it('UnsupportedHFill', () =>
    toXmlMatch(
      tex2mml('a\\hfill b'),
      `<math xmlns="http://www.w3.org/1998/Math/MathML" data-latex="a\\hfill b" display="block">
  <merror data-mjx-error="Unsupported use of \\hfill">
    <mtext>Unsupported use of \\hfill</mtext>
  </merror>
</math>`
    ));
  it('InvalidEnv', () =>
    toXmlMatch(
      tex2mml('\\begin{\\ff}kk\\end{\\ff}'),
      `<math xmlns="http://www.w3.org/1998/Math/MathML" data-latex="\\begin{\\ff}kk\\end{\\ff}" display="block">
  <merror data-mjx-error="Invalid environment name \'\\ff\'">
    <mtext>Invalid environment name \'\\ff\'</mtext>
  </merror>
</math>`
    ));
  it('EnvBadEnd', () =>
    toXmlMatch(
      tex2mml('\\begin{equation}a\\end{array}'),
      `<math xmlns="http://www.w3.org/1998/Math/MathML" data-latex="\\begin{equation}a\\end{array}" display="block">
  <merror data-mjx-error="\\begin{equation} ended with \\end{array}">
    <mtext>\\begin{equation} ended with \\end{array}</mtext>
  </merror>
</math>`
    ));
  it('EnvMissingEnd Array', () =>
    toXmlMatch(
      tex2mml('\\begin{array}{c}a'),
      `<math xmlns="http://www.w3.org/1998/Math/MathML" data-latex="\\begin{array}{c}a" display="block">
  <merror data-mjx-error="Missing \\end{array}">
    <mtext>Missing \\end{array}</mtext>
  </merror>
</math>`
    ));
  it('MissingBoxFor', () =>
    toXmlMatch(
      tex2mml('\\raise{2pt}'),
      `<math xmlns="http://www.w3.org/1998/Math/MathML" data-latex="\\raise{2pt}" display="block">
  <merror data-mjx-error="Missing box for \\raise">
    <mtext>Missing box for \\raise</mtext>
  </merror>
</math>`
    ));
  it('MissingCloseBrace2', () =>
    toXmlMatch(
      tex2mml('\\begin{array}{c'),
      `<math xmlns="http://www.w3.org/1998/Math/MathML" data-latex="\\begin{array}{c" display="block">
  <merror data-mjx-error="Missing close brace">
    <mtext>Missing close brace</mtext>
  </merror>
</math>`
    ));
  it('EnvMissingEnd Equation', () =>
    toXmlMatch(
      tex2mml('\\begin{equation}a'),
      `<math xmlns="http://www.w3.org/1998/Math/MathML" data-latex="\\begin{equation}a" display="block">
  <merror data-mjx-error="Missing \\end{equation}">
    <mtext>Missing \\end{equation}</mtext>
  </merror>
</math>`
    ));
});

describe('Fenced', () => {
  it('Fenced', () =>
    toXmlMatch(
      tex2mml('\\left(\\frac{a}{\\left[bc\\right]}\\right)'),
      `<math xmlns="http://www.w3.org/1998/Math/MathML" data-latex="\\left(\\frac{a}{\\left[bc\\right]}\\right)" display="block">
  <mrow data-mjx-texclass="INNER" data-latex-item="\\left(\\frac{a}{\\left[bc\\right]}\\right)" data-latex="\\left(\\frac{a}{\\left[bc\\right]}\\right)">
    <mo data-mjx-texclass="OPEN" data-latex-item="\\left(" data-latex="\\left(">(</mo>
    <mfrac data-latex="\\frac{a}{\\left[bc\\right]}">
      <mi data-latex="a">a</mi>
      <mrow data-mjx-texclass="INNER" data-latex-item="\\left[bc\\right]" data-latex="\\left[bc\\right]">
        <mo data-mjx-texclass="OPEN" data-latex-item="\\left[" data-latex="\\left[">[</mo>
        <mi data-latex="b">b</mi>
        <mi data-latex="c">c</mi>
        <mo data-mjx-texclass="CLOSE" data-latex-item="\\right]" data-latex="\\right]">]</mo>
      </mrow>
    </mfrac>
    <mo data-mjx-texclass="CLOSE" data-latex-item="\\right)" data-latex="\\right)">)</mo>
  </mrow>
</math>`
    ));
  it('Fenced2', () =>
    toXmlMatch(
      tex2mml('\\{\\frac{a}{\\uparrow bc\\downarrow}\\}'),
      `<math xmlns="http://www.w3.org/1998/Math/MathML" data-latex="\\{\\frac{a}{\\uparrow bc\\downarrow}\\}" display="block">
  <mo fence="false" stretchy="false" data-latex="\\{">{</mo>
  <mfrac data-latex="\\frac{a}{\\uparrow bc\\downarrow}">
    <mi data-latex="a">a</mi>
    <mrow data-latex="\\uparrow bc\\downarrow">
      <mo stretchy="false" data-latex="\\uparrow">&#x2191;</mo>
      <mi data-latex="b">b</mi>
      <mi data-latex="c">c</mi>
      <mo stretchy="false" data-latex="\\downarrow">&#x2193;</mo>
    </mrow>
  </mfrac>
  <mo fence="false" stretchy="false" data-latex="\\}">}</mo>
</math>`
    ));
  it('Fenced3', () =>
    toXmlMatch(
      tex2mml(
        '\\left\\{\\left\\vert \\left[ \\left\\| A \\right.\\right| \\right]\\right\\}'
      ),
      `<math xmlns="http://www.w3.org/1998/Math/MathML" data-latex="\\left\\{\\left\\vert \\left[ \\left\\| A \\right.\\right| \\right]\\right\\}" display="block">
  <mrow data-mjx-texclass="INNER" data-latex-item="\\left\\{\\left\\vert \\left[ \\left\\| A \\right.\\right| \\right]\\right\\}" data-latex="\\left\\{\\left\\vert \\left[ \\left\\| A \\right.\\right| \\right]\\right\\}">
    <mo data-mjx-texclass="OPEN" data-latex-item="\\left\\{" data-latex="\\left\\{">{</mo>
    <mrow data-mjx-texclass="INNER" data-latex-item="\\left\\vert \\left[ \\left\\| A \\right.\\right| \\right]" data-latex="\\left\\vert \\left[ \\left\\| A \\right.\\right| \\right]">
      <mo data-mjx-texclass="OPEN" data-latex-item="\\left\\vert " data-latex="\\left\\vert ">|</mo>
      <mrow data-mjx-texclass="INNER" data-latex-item="\\left[ \\left\\| A \\right.\\right|" data-latex="\\left[ \\left\\| A \\right.\\right|">
        <mo data-mjx-texclass="OPEN" data-latex-item="\\left[" data-latex="\\left[">[</mo>
        <mrow data-mjx-texclass="INNER" data-latex-item="\\left\\| A \\right." data-latex="\\left\\| A \\right.">
          <mo data-mjx-texclass="OPEN" symmetric="true" data-latex-item="\\left\\|" data-latex="\\left\\|">&#x2016;</mo>
          <mi data-latex="A">A</mi>
          <mo data-mjx-texclass="CLOSE" fence="true" stretchy="true" symmetric="true" data-latex-item="\\right." data-latex="\\right."></mo>
        </mrow>
        <mo data-mjx-texclass="CLOSE" data-latex-item="\\right|" data-latex="\\right|">|</mo>
      </mrow>
      <mo data-mjx-texclass="CLOSE" data-latex-item="\\right]" data-latex="\\right]">]</mo>
    </mrow>
    <mo data-mjx-texclass="CLOSE" data-latex-item="\\right\\}" data-latex="\\right\\}">}</mo>
  </mrow>
</math>`
    ));
  it('Middle', () =>
    toXmlMatch(
      tex2mml('\\left(a\\middle|b\\right)'),
      `<math xmlns="http://www.w3.org/1998/Math/MathML" data-latex="\\left(a\\middle|b\\right)" display="block">
  <mrow data-mjx-texclass="INNER" data-latex-item="\\left(a\\middle|b\\right)" data-latex="\\left(a\\middle|b\\right)">
    <mo data-mjx-texclass="OPEN" data-latex-item="\\left(" data-latex="\\left(">(</mo>
    <mi data-latex="a">a</mi>
    <mrow data-mjx-texclass="CLOSE"></mrow>
    <mo data-latex-item="\\middle|" data-latex="\\middle|">|</mo>
    <mrow data-mjx-texclass="OPEN" data-latex="\\middle|"></mrow>
    <mi data-latex="b">b</mi>
    <mo data-mjx-texclass="CLOSE" data-latex-item="\\right)" data-latex="\\right)">)</mo>
  </mrow>
</math>`
    ));
  it('Fenced Nostretch 1', () =>
    toXmlMatch(
      tex2mml('(\\frac{a}{[bc]})'),
      `<math xmlns="http://www.w3.org/1998/Math/MathML" data-latex="(\\frac{a}{[bc]})" display="block">
  <mo data-latex="(" stretchy="false">(</mo>
  <mfrac data-latex="\\frac{a}{[bc]}">
    <mi data-latex="a">a</mi>
    <mrow data-latex="[bc]">
      <mo data-latex="[" stretchy="false">[</mo>
      <mi data-latex="b">b</mi>
      <mi data-latex="c">c</mi>
      <mo data-latex="]" stretchy="false">]</mo>
    </mrow>
  </mfrac>
  <mo data-latex=")" stretchy="false">)</mo>
</math>`
    ));
  it('Fenced Noleft', () =>
    toXmlMatch(
      tex2mml('\\left. ab \\right)'),
      `<math xmlns="http://www.w3.org/1998/Math/MathML" data-latex="\\left. ab \\right)" display="block">
  <mrow data-mjx-texclass="INNER" data-latex-item="\\left. ab \\right)" data-latex="\\left. ab \\right)">
    <mo data-mjx-texclass="OPEN" fence="true" stretchy="true" symmetric="true" data-latex-item="\\left." data-latex="\\left."></mo>
    <mi data-latex="a">a</mi>
    <mi data-latex="b">b</mi>
    <mo data-mjx-texclass="CLOSE" data-latex-item="\\right)" data-latex="\\right)">)</mo>
  </mrow>
</math>`
    ));
  it('Fenced Noright', () =>
    toXmlMatch(
      tex2mml('\\left( ab \\right.'),
      `<math xmlns="http://www.w3.org/1998/Math/MathML" data-latex="\\left( ab \\right." display="block">
  <mrow data-mjx-texclass="INNER" data-latex-item="\\left( ab \\right." data-latex="\\left( ab \\right.">
    <mo data-mjx-texclass="OPEN" data-latex-item="\\left(" data-latex="\\left(">(</mo>
    <mi data-latex="a">a</mi>
    <mi data-latex="b">b</mi>
    <mo data-mjx-texclass="CLOSE" fence="true" stretchy="true" symmetric="true" data-latex-item="\\right." data-latex="\\right."></mo>
  </mrow>
</math>`
    ));
  it('Fenced Arrows 5', () =>
    toXmlMatch(
      tex2mml(
        '\\left\\{\\frac{a}{\\left\\uparrow bc\\right\\downarrow}\\right\\}'
      ),
      `<math xmlns="http://www.w3.org/1998/Math/MathML" data-latex="\\left\\{\\frac{a}{\\left\\uparrow bc\\right\\downarrow}\\right\\}" display="block">
  <mrow data-mjx-texclass="INNER" data-latex-item="\\left\\{\\frac{a}{\\left\\uparrow bc\\right\\downarrow}\\right\\}" data-latex="\\left\\{\\frac{a}{\\left\\uparrow bc\\right\\downarrow}\\right\\}">
    <mo data-mjx-texclass="OPEN" data-latex-item="\\left\\{" data-latex="\\left\\{">{</mo>
    <mfrac data-latex="\\frac{a}{\\left\\uparrow bc\\right\\downarrow}">
      <mi data-latex="a">a</mi>
      <mrow data-mjx-texclass="INNER" data-latex-item="\\left\\uparrow bc\\right\\downarrow" data-latex="\\left\\uparrow bc\\right\\downarrow">
        <mo data-mjx-texclass="OPEN" fence="true" symmetric="true" data-latex-item="\\left\\uparrow " data-latex="\\left\\uparrow ">&#x2191;</mo>
        <mi data-latex="b">b</mi>
        <mi data-latex="c">c</mi>
        <mo data-mjx-texclass="CLOSE" fence="true" symmetric="true" data-latex-item="\\right\\downarrow" data-latex="\\right\\downarrow">&#x2193;</mo>
      </mrow>
    </mfrac>
    <mo data-mjx-texclass="CLOSE" data-latex-item="\\right\\}" data-latex="\\right\\}">}</mo>
  </mrow>
</math>`
    ));
  it('Fenced Arrows 1', () =>
    toXmlMatch(
      tex2mml('\\left\\uparrow \\frac{a}{b} \\right\\downarrow'),
      `<math xmlns="http://www.w3.org/1998/Math/MathML" data-latex="\\left\\uparrow \\frac{a}{b} \\right\\downarrow" display="block">
  <mrow data-mjx-texclass="INNER" data-latex-item="\\left\\uparrow \\frac{a}{b} \\right\\downarrow" data-latex="\\left\\uparrow \\frac{a}{b} \\right\\downarrow">
    <mo data-mjx-texclass="OPEN" fence="true" symmetric="true" data-latex-item="\\left\\uparrow " data-latex="\\left\\uparrow ">&#x2191;</mo>
    <mfrac data-latex="\\frac{a}{b}">
      <mi data-latex="a">a</mi>
      <mi data-latex="b">b</mi>
    </mfrac>
    <mo data-mjx-texclass="CLOSE" fence="true" symmetric="true" data-latex-item="\\right\\downarrow" data-latex="\\right\\downarrow">&#x2193;</mo>
  </mrow>
</math>`
    ));
  it('Fenced Arrows 2', () =>
    toXmlMatch(
      tex2mml('\\uparrow \\frac{a}{b} \\downarrow'),
      `<math xmlns="http://www.w3.org/1998/Math/MathML" data-latex="\\uparrow \\frac{a}{b} \\downarrow" display="block">
  <mo stretchy="false" data-latex="\\uparrow">&#x2191;</mo>
  <mfrac data-latex="\\frac{a}{b}">
    <mi data-latex="a">a</mi>
    <mi data-latex="b">b</mi>
  </mfrac>
  <mo stretchy="false" data-latex="\\downarrow">&#x2193;</mo>
</math>`
    ));
  it('Fenced Arrows 3', () =>
    toXmlMatch(
      tex2mml(
        '\\left\\uparrow \\frac{a}{b}\\middle\\downarrow c \\right\\uparrow'
      ),
      `<math xmlns="http://www.w3.org/1998/Math/MathML" data-latex="\\left\\uparrow \\frac{a}{b}\\middle\\downarrow c \\right\\uparrow" display="block">
  <mrow data-mjx-texclass="INNER" data-latex-item="\\left\\uparrow \\frac{a}{b}\\middle\\downarrow c \\right\\uparrow" data-latex="\\left\\uparrow \\frac{a}{b}\\middle\\downarrow c \\right\\uparrow">
    <mo data-mjx-texclass="OPEN" fence="true" symmetric="true" data-latex-item="\\left\\uparrow " data-latex="\\left\\uparrow ">&#x2191;</mo>
    <mfrac data-latex="\\frac{a}{b}">
      <mi data-latex="a">a</mi>
      <mi data-latex="b">b</mi>
    </mfrac>
    <mrow data-mjx-texclass="CLOSE"></mrow>
    <mo data-latex-item="\\middle\\downarrow " data-latex="\\middle\\downarrow ">&#x2193;</mo>
    <mrow data-mjx-texclass="OPEN" data-latex="\\middle\\downarrow"></mrow>
    <mi data-latex="c">c</mi>
    <mo data-mjx-texclass="CLOSE" fence="true" symmetric="true" data-latex-item="\\right\\uparrow" data-latex="\\right\\uparrow">&#x2191;</mo>
  </mrow>
</math>`
    ));
});

describe('Mathchoice', () => {
  it('Modulo', () =>
    toXmlMatch(
      tex2mml('a\\mod b'),
      `<math xmlns="http://www.w3.org/1998/Math/MathML" data-latex="a\\mod b" display="block">
  <mi data-latex="a">a</mi>
  <mspace width="1em" linebreak="nobreak" data-latex="\\kern18mu"></mspace>
  <mi data-latex="\\mmlToken{mi}{mod}">mod</mi>
  <mstyle scriptlevel="0" data-latex="\\,">
    <mspace width="0.167em"></mspace>
  </mstyle>
  <mstyle scriptlevel="0" data-latex="\\,">
    <mspace width="0.167em"></mspace>
  </mstyle>
  <mi data-latex="b">b</mi>
</math>`
    ));
  it('Modulo Sub0', () =>
    toXmlMatch(
      tex2mml('X_{a\\mod b}'),
      `<math xmlns="http://www.w3.org/1998/Math/MathML" data-latex="X_{a\\mod b}" display="block">
  <msub data-latex="\\mathchoice{\\kern18mu}{\\kern12mu}{\\kern12mu}{\\kern12mu}\\mmlToken{mi}{mod}\\,\\,b}">
    <mi data-latex="X">X</mi>
    <mrow data-mjx-texclass="ORD" data-latex="{a\\mathchoice{\\kern18mu}{\\kern12mu}{\\kern12mu}{\\kern12mu}\\mmlToken{mi}{mod}\\,\\,b}">
      <mi data-latex="a">a</mi>
      <mspace width="0.667em" linebreak="nobreak" data-latex="\\kern12mu"></mspace>
      <mi data-latex="\\mmlToken{mi}{mod}">mod</mi>
      <mstyle scriptlevel="0" data-latex="\\,">
        <mspace width="0.167em"></mspace>
      </mstyle>
      <mstyle scriptlevel="0" data-latex="\\,">
        <mspace width="0.167em"></mspace>
      </mstyle>
      <mi data-latex="b">b</mi>
    </mrow>
  </msub>
</math>`
    ));
  it('Modulo Sub1', () =>
    toXmlMatch(
      tex2mml('X_{1_{a\\mod b}}'),
      `<math xmlns="http://www.w3.org/1998/Math/MathML" data-latex="X_{1_{a\\mod b}}" display="block">
  <msub data-latex="\\mathchoice{\\kern18mu}{\\kern12mu}{\\kern12mu}{\\kern12mu}\\mmlToken{mi}{mod}\\,\\,b}}">
    <mi data-latex="X">X</mi>
    <mrow data-mjx-texclass="ORD" data-latex="{1_{a\\mathchoice{\\kern18mu}{\\kern12mu}{\\kern12mu}{\\kern12mu}\\mmlToken{mi}{mod}\\,\\,b}}">
      <msub data-latex="1_{a\\mathchoice{\\kern18mu}{\\kern12mu}{\\kern12mu}{\\kern12mu}\\mmlToken{mi}{mod}\\,\\,b}">
        <mn data-latex="1">1</mn>
        <mrow data-mjx-texclass="ORD" data-latex="{a\\mathchoice{\\kern18mu}{\\kern12mu}{\\kern12mu}{\\kern12mu}\\mmlToken{mi}{mod}\\,\\,b}">
          <mi data-latex="a">a</mi>
          <mspace width="0.667em" linebreak="nobreak" data-latex="\\kern12mu"></mspace>
          <mi data-latex="\\mmlToken{mi}{mod}">mod</mi>
          <mstyle scriptlevel="0" data-latex="\\,">
            <mspace width="0.167em"></mspace>
          </mstyle>
          <mstyle scriptlevel="0" data-latex="\\,">
            <mspace width="0.167em"></mspace>
          </mstyle>
          <mi data-latex="b">b</mi>
        </mrow>
      </msub>
    </mrow>
  </msub>
</math>`
    ));
  it('Modulo Sub2', () =>
    toXmlMatch(
      tex2mml('X_{1_{2_{a\\mod b}}}'),
      `<math xmlns="http://www.w3.org/1998/Math/MathML" data-latex="X_{1_{2_{a\\mod b}}}" display="block">
  <msub data-latex="\\mathchoice{\\kern18mu}{\\kern12mu}{\\kern12mu}{\\kern12mu}\\mmlToken{mi}{mod}\\,\\,b}}}">
    <mi data-latex="X">X</mi>
    <mrow data-mjx-texclass="ORD" data-latex="{1_{2_{a\\mathchoice{\\kern18mu}{\\kern12mu}{\\kern12mu}{\\kern12mu}\\mmlToken{mi}{mod}\\,\\,b}}}">
      <msub data-latex="1_{2_{a\\mathchoice{\\kern18mu}{\\kern12mu}{\\kern12mu}{\\kern12mu}\\mmlToken{mi}{mod}\\,\\,b}}">
        <mn data-latex="1">1</mn>
        <mrow data-mjx-texclass="ORD" data-latex="{2_{a\\mathchoice{\\kern18mu}{\\kern12mu}{\\kern12mu}{\\kern12mu}\\mmlToken{mi}{mod}\\,\\,b}}">
          <msub data-latex="2_{a\\mathchoice{\\kern18mu}{\\kern12mu}{\\kern12mu}{\\kern12mu}\\mmlToken{mi}{mod}\\,\\,b}">
            <mn data-latex="2">2</mn>
            <mrow data-mjx-texclass="ORD" data-latex="{a\\mathchoice{\\kern18mu}{\\kern12mu}{\\kern12mu}{\\kern12mu}\\mmlToken{mi}{mod}\\,\\,b}">
              <mi data-latex="a">a</mi>
              <mspace width="0.667em" linebreak="nobreak" data-latex="\\kern12mu"></mspace>
              <mi data-latex="\\mmlToken{mi}{mod}">mod</mi>
              <mstyle scriptlevel="0" data-latex="\\,">
                <mspace width="0.167em"></mspace>
              </mstyle>
              <mstyle scriptlevel="0" data-latex="\\,">
                <mspace width="0.167em"></mspace>
              </mstyle>
              <mi data-latex="b">b</mi>
            </mrow>
          </msub>
        </mrow>
      </msub>
    </mrow>
  </msub>
</math>`
    ));
  it('Modulo Sub3', () =>
    toXmlMatch(
      tex2mml('X_{1_{2_{3_{a\\mod b}}}}'),
      `<math xmlns="http://www.w3.org/1998/Math/MathML" data-latex="X_{1_{2_{3_{a\\mod b}}}}" display="block">
  <msub data-latex="\\mathchoice{\\kern18mu}{\\kern12mu}{\\kern12mu}{\\kern12mu}\\mmlToken{mi}{mod}\\,\\,b}}}}">
    <mi data-latex="X">X</mi>
    <mrow data-mjx-texclass="ORD" data-latex="{1_{2_{3_{a\\mathchoice{\\kern18mu}{\\kern12mu}{\\kern12mu}{\\kern12mu}\\mmlToken{mi}{mod}\\,\\,b}}}}">
      <msub data-latex="1_{2_{3_{a\\mathchoice{\\kern18mu}{\\kern12mu}{\\kern12mu}{\\kern12mu}\\mmlToken{mi}{mod}\\,\\,b}}}">
        <mn data-latex="1">1</mn>
        <mrow data-mjx-texclass="ORD" data-latex="{2_{3_{a\\mathchoice{\\kern18mu}{\\kern12mu}{\\kern12mu}{\\kern12mu}\\mmlToken{mi}{mod}\\,\\,b}}}">
          <msub data-latex="2_{3_{a\\mathchoice{\\kern18mu}{\\kern12mu}{\\kern12mu}{\\kern12mu}\\mmlToken{mi}{mod}\\,\\,b}}">
            <mn data-latex="2">2</mn>
            <mrow data-mjx-texclass="ORD" data-latex="{3_{a\\mathchoice{\\kern18mu}{\\kern12mu}{\\kern12mu}{\\kern12mu}\\mmlToken{mi}{mod}\\,\\,b}}">
              <msub data-latex="3_{a\\mathchoice{\\kern18mu}{\\kern12mu}{\\kern12mu}{\\kern12mu}\\mmlToken{mi}{mod}\\,\\,b}">
                <mn data-latex="3">3</mn>
                <mrow data-mjx-texclass="ORD" data-latex="{a\\mathchoice{\\kern18mu}{\\kern12mu}{\\kern12mu}{\\kern12mu}\\mmlToken{mi}{mod}\\,\\,b}">
                  <mi data-latex="a">a</mi>
                  <mspace width="0.667em" linebreak="nobreak" data-latex="\\kern12mu"></mspace>
                  <mi data-latex="\\mmlToken{mi}{mod}">mod</mi>
                  <mstyle scriptlevel="0" data-latex="\\,">
                    <mspace width="0.167em"></mspace>
                  </mstyle>
                  <mstyle scriptlevel="0" data-latex="\\,">
                    <mspace width="0.167em"></mspace>
                  </mstyle>
                  <mi data-latex="b">b</mi>
                </mrow>
              </msub>
            </mrow>
          </msub>
        </mrow>
      </msub>
    </mrow>
  </msub>
</math>`
    ));
  it('Choose', () =>
    toXmlMatch(
      tex2mml('n \\choose k'),
      `<math xmlns="http://www.w3.org/1998/Math/MathML" data-latex="n \\choose k" display="block">
  <mrow data-mjx-texclass="ORD" data-latex-item="\\choose" data-latex="n \\choose k">
    <mrow data-mjx-texclass="OPEN" data-latex="\\biggl (">
      <mo minsize="2.047em" maxsize="2.047em">(</mo>
    </mrow>
    <mfrac linethickness="0">
      <mi data-latex="n">n</mi>
      <mi data-latex="k">k</mi>
    </mfrac>
    <mrow data-mjx-texclass="CLOSE" data-latex="\\biggr )">
      <mo minsize="2.047em" maxsize="2.047em">)</mo>
    </mrow>
  </mrow>
</math>`
    ));
  it('Choose Sub0', () =>
    toXmlMatch(
      tex2mml('X_{n \\choose k}'),
      `<math xmlns="http://www.w3.org/1998/Math/MathML" data-latex="X_{n \\choose k}" display="block">
  <msub data-latex="X_{n \\choose k}">
    <mi data-latex="X">X</mi>
    <mrow data-mjx-texclass="ORD" data-latex="{}">
      <mrow data-mjx-texclass="ORD" data-latex-item="\\choose">
        <mrow data-mjx-texclass="OPEN" data-latex="\\bigl (">
          <mo minsize="1.2em" maxsize="1.2em">(</mo>
        </mrow>
        <mfrac linethickness="0">
          <mi data-latex="n">n</mi>
          <mi data-latex="k">k</mi>
        </mfrac>
        <mrow data-mjx-texclass="CLOSE" data-latex="\\bigr )">
          <mo minsize="1.2em" maxsize="1.2em">)</mo>
        </mrow>
      </mrow>
    </mrow>
  </msub>
</math>`
    ));
  it('Choose Sub1', () =>
    toXmlMatch(
      tex2mml('X_{1_{n \\choose k}}'),
      `<math xmlns="http://www.w3.org/1998/Math/MathML" data-latex="X_{1_{n \\choose k}}" display="block">
  <msub data-latex="X_{1_{n \\choose k}}">
    <mi data-latex="X">X</mi>
    <mrow data-mjx-texclass="ORD" data-latex="{1_{}}">
      <msub data-latex="1_{}">
        <mn data-latex="1">1</mn>
        <mrow data-mjx-texclass="ORD" data-latex="{}">
          <mrow data-mjx-texclass="ORD" data-latex-item="\\choose">
            <mrow data-mjx-texclass="OPEN" data-latex="\\bigl (">
              <mo minsize="1.2em" maxsize="1.2em">(</mo>
            </mrow>
            <mfrac linethickness="0">
              <mi data-latex="n">n</mi>
              <mi data-latex="k">k</mi>
            </mfrac>
            <mrow data-mjx-texclass="CLOSE" data-latex="\\bigr )">
              <mo minsize="1.2em" maxsize="1.2em">)</mo>
            </mrow>
          </mrow>
        </mrow>
      </msub>
    </mrow>
  </msub>
</math>`
    ));
  it('Choose Sub2', () =>
    toXmlMatch(
      tex2mml('X_{1_{2_{n \\choose k}}}'),
      `<math xmlns="http://www.w3.org/1998/Math/MathML" data-latex="X_{1_{2_{n \\choose k}}}" display="block">
  <msub data-latex="X_{1_{2_{n \\choose k}}}">
    <mi data-latex="X">X</mi>
    <mrow data-mjx-texclass="ORD" data-latex="{1_{2_{}}}">
      <msub data-latex="1_{2_{}}">
        <mn data-latex="1">1</mn>
        <mrow data-mjx-texclass="ORD" data-latex="{2_{}}">
          <msub data-latex="2_{}">
            <mn data-latex="2">2</mn>
            <mrow data-mjx-texclass="ORD" data-latex="{}">
              <mrow data-mjx-texclass="ORD" data-latex-item="\\choose">
                <mrow data-mjx-texclass="OPEN" data-latex="\\bigl (">
                  <mo minsize="1.2em" maxsize="1.2em">(</mo>
                </mrow>
                <mfrac linethickness="0">
                  <mi data-latex="n">n</mi>
                  <mi data-latex="k">k</mi>
                </mfrac>
                <mrow data-mjx-texclass="CLOSE" data-latex="\\bigr )">
                  <mo minsize="1.2em" maxsize="1.2em">)</mo>
                </mrow>
              </mrow>
            </mrow>
          </msub>
        </mrow>
      </msub>
    </mrow>
  </msub>
</math>`
    ));
  it('Choose Sub3', () =>
    toXmlMatch(
      tex2mml('X_{1_{2_{3_{n \\choose k}}}}'),
      `<math xmlns="http://www.w3.org/1998/Math/MathML" data-latex="X_{1_{2_{3_{n \\choose k}}}}" display="block">
  <msub data-latex="X_{1_{2_{3_{n \\choose k}}}}">
    <mi data-latex="X">X</mi>
    <mrow data-mjx-texclass="ORD" data-latex="{1_{2_{3_{}}}}">
      <msub data-latex="1_{2_{3_{}}}">
        <mn data-latex="1">1</mn>
        <mrow data-mjx-texclass="ORD" data-latex="{2_{3_{}}}">
          <msub data-latex="2_{3_{}}">
            <mn data-latex="2">2</mn>
            <mrow data-mjx-texclass="ORD" data-latex="{3_{}}">
              <msub data-latex="3_{}">
                <mn data-latex="3">3</mn>
                <mrow data-mjx-texclass="ORD" data-latex="{}">
                  <mrow data-mjx-texclass="ORD" data-latex-item="\\choose">
                    <mrow data-mjx-texclass="OPEN" data-latex="\\bigl (">
                      <mo minsize="1.2em" maxsize="1.2em">(</mo>
                    </mrow>
                    <mfrac linethickness="0">
                      <mi data-latex="n">n</mi>
                      <mi data-latex="k">k</mi>
                    </mfrac>
                    <mrow data-mjx-texclass="CLOSE" data-latex="\\bigr )">
                      <mo minsize="1.2em" maxsize="1.2em">)</mo>
                    </mrow>
                  </mrow>
                </mrow>
              </msub>
            </mrow>
          </msub>
        </mrow>
      </msub>
    </mrow>
  </msub>
</math>`
    ));
  it('Over With Delims', () =>
    toXmlMatch(
      tex2mml('1 \\overwithdelims [ ] 2'),
      `<math xmlns="http://www.w3.org/1998/Math/MathML" data-latex="1 \\overwithdelims [ ] 2" display="block">
  <mrow data-mjx-texclass="ORD" data-latex-item="\\overwithdelims" data-latex="1 \\overwithdelims [ ] 2">
    <mrow data-mjx-texclass="OPEN" data-latex="\\biggl [">
      <mo minsize="2.047em" maxsize="2.047em">[</mo>
    </mrow>
    <mfrac>
      <mn data-latex="1">1</mn>
      <mn data-latex="2">2</mn>
    </mfrac>
    <mrow data-mjx-texclass="CLOSE" data-latex="\\biggr ]">
      <mo minsize="2.047em" maxsize="2.047em">]</mo>
    </mrow>
  </mrow>
</math>`
    ));
  it('Over With Delims Sub0', () =>
    toXmlMatch(
      tex2mml('X_{1 \\overwithdelims [ ] 2}'),
      `<math xmlns="http://www.w3.org/1998/Math/MathML" data-latex="X_{1 \\overwithdelims [ ] 2}" display="block">
  <msub data-latex="X_{1 \\overwithdelims [ ] 2}">
    <mi data-latex="X">X</mi>
    <mrow data-mjx-texclass="ORD" data-latex="{}">
      <mrow data-mjx-texclass="ORD" data-latex-item="\\overwithdelims">
        <mrow data-mjx-texclass="OPEN" data-latex="\\bigl [">
          <mo minsize="1.2em" maxsize="1.2em">[</mo>
        </mrow>
        <mfrac>
          <mn data-latex="1">1</mn>
          <mn data-latex="2">2</mn>
        </mfrac>
        <mrow data-mjx-texclass="CLOSE" data-latex="\\bigr ]">
          <mo minsize="1.2em" maxsize="1.2em">]</mo>
        </mrow>
      </mrow>
    </mrow>
  </msub>
</math>`
    ));
  it('Over With Delims Sub1', () =>
    toXmlMatch(
      tex2mml('X_{1_{1 \\overwithdelims [ ] 2}}'),
      `<math xmlns="http://www.w3.org/1998/Math/MathML" data-latex="X_{1_{1 \\overwithdelims [ ] 2}}" display="block">
  <msub data-latex="X_{1_{1 \\overwithdelims [ ] 2}}">
    <mi data-latex="X">X</mi>
    <mrow data-mjx-texclass="ORD" data-latex="{1_{}}">
      <msub data-latex="1_{}">
        <mn data-latex="1">1</mn>
        <mrow data-mjx-texclass="ORD" data-latex="{}">
          <mrow data-mjx-texclass="ORD" data-latex-item="\\overwithdelims">
            <mrow data-mjx-texclass="OPEN" data-latex="\\bigl [">
              <mo minsize="1.2em" maxsize="1.2em">[</mo>
            </mrow>
            <mfrac>
              <mn data-latex="1">1</mn>
              <mn data-latex="2">2</mn>
            </mfrac>
            <mrow data-mjx-texclass="CLOSE" data-latex="\\bigr ]">
              <mo minsize="1.2em" maxsize="1.2em">]</mo>
            </mrow>
          </mrow>
        </mrow>
      </msub>
    </mrow>
  </msub>
</math>`
    ));
  it('Over With Delims Sub2', () =>
    toXmlMatch(
      tex2mml('X_{1_{2_{1 \\overwithdelims [ ] 2}}}'),
      `<math xmlns="http://www.w3.org/1998/Math/MathML" data-latex="X_{1_{2_{1 \\overwithdelims [ ] 2}}}" display="block">
  <msub data-latex="X_{1_{2_{1 \\overwithdelims [ ] 2}}}">
    <mi data-latex="X">X</mi>
    <mrow data-mjx-texclass="ORD" data-latex="{1_{2_{}}}">
      <msub data-latex="1_{2_{}}">
        <mn data-latex="1">1</mn>
        <mrow data-mjx-texclass="ORD" data-latex="{2_{}}">
          <msub data-latex="2_{}">
            <mn data-latex="2">2</mn>
            <mrow data-mjx-texclass="ORD" data-latex="{}">
              <mrow data-mjx-texclass="ORD" data-latex-item="\\overwithdelims">
                <mrow data-mjx-texclass="OPEN" data-latex="\\bigl [">
                  <mo minsize="1.2em" maxsize="1.2em">[</mo>
                </mrow>
                <mfrac>
                  <mn data-latex="1">1</mn>
                  <mn data-latex="2">2</mn>
                </mfrac>
                <mrow data-mjx-texclass="CLOSE" data-latex="\\bigr ]">
                  <mo minsize="1.2em" maxsize="1.2em">]</mo>
                </mrow>
              </mrow>
            </mrow>
          </msub>
        </mrow>
      </msub>
    </mrow>
  </msub>
</math>`
    ));
  it('Over With Delims Sub3', () =>
    toXmlMatch(
      tex2mml('X_{1_{2_{3_{1 \\overwithdelims [ ] 2}}}}'),
      `<math xmlns="http://www.w3.org/1998/Math/MathML" data-latex="X_{1_{2_{3_{1 \\overwithdelims [ ] 2}}}}" display="block">
  <msub data-latex="X_{1_{2_{3_{1 \\overwithdelims [ ] 2}}}}">
    <mi data-latex="X">X</mi>
    <mrow data-mjx-texclass="ORD" data-latex="{1_{2_{3_{}}}}">
      <msub data-latex="1_{2_{3_{}}}">
        <mn data-latex="1">1</mn>
        <mrow data-mjx-texclass="ORD" data-latex="{2_{3_{}}}">
          <msub data-latex="2_{3_{}}">
            <mn data-latex="2">2</mn>
            <mrow data-mjx-texclass="ORD" data-latex="{3_{}}">
              <msub data-latex="3_{}">
                <mn data-latex="3">3</mn>
                <mrow data-mjx-texclass="ORD" data-latex="{}">
                  <mrow data-mjx-texclass="ORD" data-latex-item="\\overwithdelims">
                    <mrow data-mjx-texclass="OPEN" data-latex="\\bigl [">
                      <mo minsize="1.2em" maxsize="1.2em">[</mo>
                    </mrow>
                    <mfrac>
                      <mn data-latex="1">1</mn>
                      <mn data-latex="2">2</mn>
                    </mfrac>
                    <mrow data-mjx-texclass="CLOSE" data-latex="\\bigr ]">
                      <mo minsize="1.2em" maxsize="1.2em">]</mo>
                    </mrow>
                  </mrow>
                </mrow>
              </msub>
            </mrow>
          </msub>
        </mrow>
      </msub>
    </mrow>
  </msub>
</math>`
    ));
  it('Above With Delims', () =>
    toXmlMatch(
      tex2mml('a \\abovewithdelims [ ] 1pt b'),
      `<math xmlns="http://www.w3.org/1998/Math/MathML" data-latex="a \\abovewithdelims [ ] 1pt b" display="block">
  <mrow data-mjx-texclass="ORD" data-latex-item="\\abovewithdelims" data-latex="a \\abovewithdelims [ ] 1pt b">
    <mrow data-mjx-texclass="OPEN" data-latex="\\biggl [">
      <mo minsize="2.047em" maxsize="2.047em">[</mo>
    </mrow>
    <mfrac linethickness="1pt">
      <mi data-latex="a">a</mi>
      <mi data-latex="b">b</mi>
    </mfrac>
    <mrow data-mjx-texclass="CLOSE" data-latex="\\biggr ]">
      <mo minsize="2.047em" maxsize="2.047em">]</mo>
    </mrow>
  </mrow>
</math>`
    ));
  it('Above With Delims Sub0', () =>
    toXmlMatch(
      tex2mml('X_{a \\abovewithdelims [ ] 1pt b}'),
      `<math xmlns="http://www.w3.org/1998/Math/MathML" data-latex="X_{a \\abovewithdelims [ ] 1pt b}" display="block">
  <msub data-latex="X_{a \\abovewithdelims [ ] 1pt b}">
    <mi data-latex="X">X</mi>
    <mrow data-mjx-texclass="ORD" data-latex="{}">
      <mrow data-mjx-texclass="ORD" data-latex-item="\\abovewithdelims">
        <mrow data-mjx-texclass="OPEN" data-latex="\\bigl [">
          <mo minsize="1.2em" maxsize="1.2em">[</mo>
        </mrow>
        <mfrac linethickness="1pt">
          <mi data-latex="a">a</mi>
          <mi data-latex="b">b</mi>
        </mfrac>
        <mrow data-mjx-texclass="CLOSE" data-latex="\\bigr ]">
          <mo minsize="1.2em" maxsize="1.2em">]</mo>
        </mrow>
      </mrow>
    </mrow>
  </msub>
</math>`
    ));
  it('Above With Delims Sub1', () =>
    toXmlMatch(
      tex2mml('X_{1_{a \\abovewithdelims [ ] 1pt b}}'),
      `<math xmlns="http://www.w3.org/1998/Math/MathML" data-latex="X_{1_{a \\abovewithdelims [ ] 1pt b}}" display="block">
  <msub data-latex="X_{1_{a \\abovewithdelims [ ] 1pt b}}">
    <mi data-latex="X">X</mi>
    <mrow data-mjx-texclass="ORD" data-latex="{1_{}}">
      <msub data-latex="1_{}">
        <mn data-latex="1">1</mn>
        <mrow data-mjx-texclass="ORD" data-latex="{}">
          <mrow data-mjx-texclass="ORD" data-latex-item="\\abovewithdelims">
            <mrow data-mjx-texclass="OPEN" data-latex="\\bigl [">
              <mo minsize="1.2em" maxsize="1.2em">[</mo>
            </mrow>
            <mfrac linethickness="1pt">
              <mi data-latex="a">a</mi>
              <mi data-latex="b">b</mi>
            </mfrac>
            <mrow data-mjx-texclass="CLOSE" data-latex="\\bigr ]">
              <mo minsize="1.2em" maxsize="1.2em">]</mo>
            </mrow>
          </mrow>
        </mrow>
      </msub>
    </mrow>
  </msub>
</math>`
    ));
  it('Above With Delims Sub2', () =>
    toXmlMatch(
      tex2mml('X_{1_{2_{a \\abovewithdelims [ ] 1pt b}}}'),
      `<math xmlns="http://www.w3.org/1998/Math/MathML" data-latex="X_{1_{2_{a \\abovewithdelims [ ] 1pt b}}}" display="block">
  <msub data-latex="X_{1_{2_{a \\abovewithdelims [ ] 1pt b}}}">
    <mi data-latex="X">X</mi>
    <mrow data-mjx-texclass="ORD" data-latex="{1_{2_{}}}">
      <msub data-latex="1_{2_{}}">
        <mn data-latex="1">1</mn>
        <mrow data-mjx-texclass="ORD" data-latex="{2_{}}">
          <msub data-latex="2_{}">
            <mn data-latex="2">2</mn>
            <mrow data-mjx-texclass="ORD" data-latex="{}">
              <mrow data-mjx-texclass="ORD" data-latex-item="\\abovewithdelims">
                <mrow data-mjx-texclass="OPEN" data-latex="\\bigl [">
                  <mo minsize="1.2em" maxsize="1.2em">[</mo>
                </mrow>
                <mfrac linethickness="1pt">
                  <mi data-latex="a">a</mi>
                  <mi data-latex="b">b</mi>
                </mfrac>
                <mrow data-mjx-texclass="CLOSE" data-latex="\\bigr ]">
                  <mo minsize="1.2em" maxsize="1.2em">]</mo>
                </mrow>
              </mrow>
            </mrow>
          </msub>
        </mrow>
      </msub>
    </mrow>
  </msub>
</math>`
    ));
  it('Above With Delims Sub3', () =>
    toXmlMatch(
      tex2mml('X_{1_{2_{3_{a \\abovewithdelims [ ] 1pt b}}}}'),
      `<math xmlns="http://www.w3.org/1998/Math/MathML" data-latex="X_{1_{2_{3_{a \\abovewithdelims [ ] 1pt b}}}}" display="block">
  <msub data-latex="X_{1_{2_{3_{a \\abovewithdelims [ ] 1pt b}}}}">
    <mi data-latex="X">X</mi>
    <mrow data-mjx-texclass="ORD" data-latex="{1_{2_{3_{}}}}">
      <msub data-latex="1_{2_{3_{}}}">
        <mn data-latex="1">1</mn>
        <mrow data-mjx-texclass="ORD" data-latex="{2_{3_{}}}">
          <msub data-latex="2_{3_{}}">
            <mn data-latex="2">2</mn>
            <mrow data-mjx-texclass="ORD" data-latex="{3_{}}">
              <msub data-latex="3_{}">
                <mn data-latex="3">3</mn>
                <mrow data-mjx-texclass="ORD" data-latex="{}">
                  <mrow data-mjx-texclass="ORD" data-latex-item="\\abovewithdelims">
                    <mrow data-mjx-texclass="OPEN" data-latex="\\bigl [">
                      <mo minsize="1.2em" maxsize="1.2em">[</mo>
                    </mrow>
                    <mfrac linethickness="1pt">
                      <mi data-latex="a">a</mi>
                      <mi data-latex="b">b</mi>
                    </mfrac>
                    <mrow data-mjx-texclass="CLOSE" data-latex="\\bigr ]">
                      <mo minsize="1.2em" maxsize="1.2em">]</mo>
                    </mrow>
                  </mrow>
                </mrow>
              </msub>
            </mrow>
          </msub>
        </mrow>
      </msub>
    </mrow>
  </msub>
</math>`
    ));
  it('Probability', () =>
    toXmlMatch(
      tex2mml('P(E) = {n \\choose k} p^k (1-p)^{ n-k}'),
      `<math xmlns="http://www.w3.org/1998/Math/MathML" data-latex="P(E) = {n \\choose k} p^k (1-p)^{ n-k}" display="block">
  <mi data-latex="P">P</mi>
  <mo data-latex="(" stretchy="false">(</mo>
  <mi data-latex="E">E</mi>
  <mo data-latex=")" stretchy="false">)</mo>
  <mo data-latex="=">=</mo>
  <mrow data-mjx-texclass="ORD" data-latex="{}">
    <mrow data-mjx-texclass="ORD" data-latex-item="\\choose">
      <mrow data-mjx-texclass="OPEN" data-latex="\\biggl (">
        <mo minsize="2.047em" maxsize="2.047em">(</mo>
      </mrow>
      <mfrac linethickness="0">
        <mi data-latex="n">n</mi>
        <mi data-latex="k">k</mi>
      </mfrac>
      <mrow data-mjx-texclass="CLOSE" data-latex="\\biggr )">
        <mo minsize="2.047em" maxsize="2.047em">)</mo>
      </mrow>
    </mrow>
  </mrow>
  <msup data-latex="p^k">
    <mi data-latex="p">p</mi>
    <mi data-latex="k">k</mi>
  </msup>
  <mo data-latex="(" stretchy="false">(</mo>
  <mn data-latex="1">1</mn>
  <mo data-latex="-">&#x2212;</mo>
  <mi data-latex="p">p</mi>
  <msup data-latex=")^{n-k}">
    <mo data-latex=")" stretchy="false">)</mo>
    <mrow data-mjx-texclass="ORD" data-latex="{n-k}">
      <mi data-latex="n">n</mi>
      <mo data-latex="-">&#x2212;</mo>
      <mi data-latex="k">k</mi>
    </mrow>
  </msup>
</math>`
    ));
});

describe('Matrix', () => {
  it('Matrix Error', () =>
    toXmlMatch(
      tex2mml('\\matrix'),
      `<math xmlns="http://www.w3.org/1998/Math/MathML" data-latex="\\matrix" display="block">
  <merror data-mjx-error="Missing argument for \\matrix">
    <mtext>Missing argument for \\matrix</mtext>
  </merror>
</math>`
    ));
  it('Matrix Arg', () =>
    toXmlMatch(
      tex2mml('\\matrix a'),
      `<math xmlns="http://www.w3.org/1998/Math/MathML" data-latex="\\matrix a" display="block">
  <mtable rowspacing="4pt" columnspacing="1em" data-frame-styles="" framespacing=".2em .125em" data-latex="a}">
    <mtr>
      <mtd>
        <mi data-latex="a">a</mi>
      </mtd>
    </mtr>
  </mtable>
</math>`
    ));
  it('Matrix Braces', () =>
    toXmlMatch(
      tex2mml('\\matrix{a}'),
      `<math xmlns="http://www.w3.org/1998/Math/MathML" data-latex="\\matrix{a}" display="block">
  <mtable rowspacing="4pt" columnspacing="1em" data-frame-styles="" framespacing=".2em .125em" data-latex="\\matrix{a}">
    <mtr data-latex-item="{" data-latex="{">
      <mtd>
        <mi data-latex="a">a</mi>
      </mtd>
    </mtr>
  </mtable>
</math>`
    ));
  it('Matrix Columns', () =>
    toXmlMatch(
      tex2mml('\\array{a&b}'),
      `<math xmlns="http://www.w3.org/1998/Math/MathML" data-latex="\\array{a&amp;b}" display="block">
  <mtable rowspacing="4pt" columnspacing="1em" data-frame-styles="" framespacing=".2em .125em" data-latex="\\array{a&amp;b}">
    <mtr data-latex-item="{" data-latex="{">
      <mtd>
        <mi data-latex="a">a</mi>
      </mtd>
      <mtd>
        <mi data-latex="b">b</mi>
      </mtd>
    </mtr>
  </mtable>
</math>`
    ));
  it('Matrix Rows', () =>
    toXmlMatch(
      tex2mml('\\array{a&b\\\\ c&d}'),
      `<math xmlns="http://www.w3.org/1998/Math/MathML" data-latex="\\array{a&amp;b\\\\ c&amp;d}" display="block">
  <mtable rowspacing="4pt" columnspacing="1em" data-frame-styles="" framespacing=".2em .125em" data-latex="\\array{a&amp;b\\\\ c&amp;d}">
    <mtr data-latex-item="{" data-latex="{">
      <mtd>
        <mi data-latex="a">a</mi>
      </mtd>
      <mtd>
        <mi data-latex="b">b</mi>
      </mtd>
    </mtr>
    <mtr data-latex-item="{" data-latex="{">
      <mtd>
        <mi data-latex="c">c</mi>
      </mtd>
      <mtd>
        <mi data-latex="d">d</mi>
      </mtd>
    </mtr>
  </mtable>
</math>`
    ));
  it('Matrix Subscript', () =>
    toXmlMatch(
      tex2mml('X_{\\matrix{a&b}}'),
      `<math xmlns="http://www.w3.org/1998/Math/MathML" data-latex="X_{\\matrix{a&amp;b}}" display="block">
  <msub data-latex="X_{\\matrix{a&amp;b}}">
    <mi data-latex="X">X</mi>
    <mrow data-mjx-texclass="ORD" data-latex="{{}}">
      <mtable rowspacing="4pt" columnspacing="1em" data-frame-styles="" framespacing=".2em .125em" data-latex="{}">
        <mtr data-latex-item="{" data-latex="{">
          <mtd>
            <mi data-latex="a">a</mi>
          </mtd>
          <mtd>
            <mi data-latex="b">b</mi>
          </mtd>
        </mtr>
      </mtable>
    </mrow>
  </msub>
</math>`
    ));
  it('Matrix Parens', () =>
    toXmlMatch(
      tex2mml('\\pmatrix{a&b}'),
      `<math xmlns="http://www.w3.org/1998/Math/MathML" data-latex="\\pmatrix{a&amp;b}" display="block">
  <mrow data-mjx-texclass="INNER" data-latex="\\pmatrix{a&amp;b}">
    <mo data-mjx-texclass="OPEN">(</mo>
    <mtable rowspacing="4pt" columnspacing="1em" data-frame-styles="" framespacing=".2em .125em">
      <mtr data-latex-item="{" data-latex="{">
        <mtd>
          <mi data-latex="a">a</mi>
        </mtd>
        <mtd>
          <mi data-latex="b">b</mi>
        </mtd>
      </mtr>
    </mtable>
    <mo data-mjx-texclass="CLOSE">)</mo>
  </mrow>
</math>`
    ));
  it('Matrix Parens Subscript', () =>
    toXmlMatch(
      tex2mml('X_{\\pmatrix{a&b}}'),
      `<math xmlns="http://www.w3.org/1998/Math/MathML" data-latex="X_{\\pmatrix{a&amp;b}}" display="block">
  <msub data-latex="X_{\\pmatrix{a&amp;b}}">
    <mi data-latex="X">X</mi>
    <mrow data-mjx-texclass="ORD" data-latex="{{}}">
      <mrow data-mjx-texclass="INNER" data-latex="{}">
        <mo data-mjx-texclass="OPEN">(</mo>
        <mtable rowspacing="4pt" columnspacing="1em" data-frame-styles="" framespacing=".2em .125em">
          <mtr data-latex-item="{" data-latex="{">
            <mtd>
              <mi data-latex="a">a</mi>
            </mtd>
            <mtd>
              <mi data-latex="b">b</mi>
            </mtd>
          </mtr>
        </mtable>
        <mo data-mjx-texclass="CLOSE">)</mo>
      </mrow>
    </mrow>
  </msub>
</math>`
    ));
  it('Matrix Cases', () =>
    toXmlMatch(
      tex2mml('\\cases{a}'),
      `<math xmlns="http://www.w3.org/1998/Math/MathML" data-latex="\\cases{a}" display="block">
  <mrow data-mjx-texclass="INNER" data-latex="\\cases{a}">
    <mo data-mjx-texclass="OPEN">{</mo>
    <mtable rowspacing=".2em" columnspacing="1em" columnalign="left left" data-frame-styles="" framespacing=".2em .125em">
      <mtr data-latex-item="{" data-latex="{">
        <mtd>
          <mi data-latex="a">a</mi>
        </mtd>
      </mtr>
    </mtable>
    <mo data-mjx-texclass="CLOSE" fence="true" stretchy="true" symmetric="true"></mo>
  </mrow>
</math>`
    ));
  it('Matrix Numbered', () =>
    toXmlMatch(
      tex2mml('\\eqalignno{a&b&c}'),
      `<math xmlns="http://www.w3.org/1998/Math/MathML" data-latex="\\eqalignno{a&amp;b&amp;c}" display="block">
  <mtable rowspacing=".5em" columnspacing="0.278em" displaystyle="true" columnalign="right left" data-latex="\\eqalignno{a&amp;b&amp;c}">
    <mlabeledtr data-latex-item="{" data-latex="{">
      <mtd>
        <mi data-latex="c">c</mi>
      </mtd>
      <mtd>
        <mi data-latex="a">a</mi>
      </mtd>
      <mtd>
        <mi data-latex="b">b</mi>
      </mtd>
    </mlabeledtr>
  </mtable>
</math>`
    ));
});

describe('InternalMath', () => {
  it('Interspersed Text', () =>
    toXmlMatch(
      tex2mml('a\\text{c$d$e}b'),
      `<math xmlns="http://www.w3.org/1998/Math/MathML" data-latex="a\\text{c$d$e}b" display="block">
  <mi data-latex="a">a</mi>
  <mrow data-latex="\\text{c$d$e}">
    <mtext>c</mtext>
    <mrow data-mjx-texclass="ORD">
      <mi data-latex="d">d</mi>
    </mrow>
    <mtext>e</mtext>
  </mrow>
  <mi data-latex="b">b</mi>
</math>`
    ));
  it('Mbox Mbox', () =>
    toXmlMatch(
      tex2mml('a\\mbox{ b $a\\mbox{ b c } c$ c } c'),
      `<math xmlns="http://www.w3.org/1998/Math/MathML" data-latex="a\\mbox{ b $a\\mbox{ b c } c$ c } c" display="block">
  <mi data-latex="a">a</mi>
  <mstyle displaystyle="false" scriptlevel="0" data-latex="\\mbox{ b $a\\mbox{ b c } c$ c }">
    <mtext>&#xA0;b&#xA0;</mtext>
    <mrow data-mjx-texclass="ORD">
      <mi data-latex="a">a</mi>
      <mstyle displaystyle="false" scriptlevel="0" data-latex="\\mbox{ b c }">
        <mtext>&#xA0;b c&#xA0;</mtext>
      </mstyle>
      <mi data-latex="c">c</mi>
    </mrow>
    <mtext>&#xA0;c&#xA0;</mtext>
  </mstyle>
  <mi data-latex="c">c</mi>
</math>`
    ));
  it('Mbox Math', () =>
    toXmlMatch(
      tex2mml('a\\mbox{ ${ab}$ } c'),
      `<math xmlns="http://www.w3.org/1998/Math/MathML" data-latex="a\\mbox{ \${ab}\$ } c" display="block">
  <mi data-latex="a">a</mi>
  <mstyle displaystyle="false" scriptlevel="0" data-latex="\\mbox{ \${ab}\$ }">
    <mtext>&#xA0;</mtext>
    <mrow data-mjx-texclass="ORD">
      <mrow data-mjx-texclass="ORD" data-latex="{ab}">
        <mi data-latex="a">a</mi>
        <mi data-latex="b">b</mi>
      </mrow>
    </mrow>
    <mtext>&#xA0;</mtext>
  </mstyle>
  <mi data-latex="c">c</mi>
</math>`
    ));
  it('Mbox CR', () =>
    toXmlMatch(
      tex2mml('a\\mbox{aa \\\\ bb} c'),
      `<math xmlns="http://www.w3.org/1998/Math/MathML" data-latex="a\\mbox{aa \\\\ bb} c" display="block">
  <mi data-latex="a">a</mi>
  <mstyle displaystyle="false" scriptlevel="0" data-latex="\\mbox{aa \\\\ bb}">
    <mtext>aa \\ bb</mtext>
  </mstyle>
  <mi data-latex="c">c</mi>
</math>`
    ));
  it('Internal Math Error', () =>
    toXmlMatch(
      tex2mml('a\\mbox{$}} c'),
      `<math xmlns="http://www.w3.org/1998/Math/MathML" data-latex="a\\mbox{$}} c" display="block">
      <merror data-mjx-error="Math mode is not properly terminated">
        <mtext>Math mode is not properly terminated</mtext>
      </merror>
    </math>`
    ));
  it('Mbox Internal Display', () =>
    toXmlMatch(
      tex2mml('a\\mbox{aa \\(\\frac{a}{b}\\) bb} c'),
      `<math xmlns="http://www.w3.org/1998/Math/MathML" data-latex="a\\mbox{aa \\(\\frac{a}{b}\\) bb} c" display="block">
  <mi data-latex="a">a</mi>
  <mstyle displaystyle="false" scriptlevel="0" data-latex="\\mbox{aa \\(\\frac{a}{b}\\) bb}">
    <mtext>aa&#xA0;</mtext>
    <mrow data-mjx-texclass="ORD">
      <mfrac data-latex="\\frac{a}{b}">
        <mi data-latex="a">a</mi>
        <mi data-latex="b">b</mi>
      </mfrac>
    </mrow>
    <mtext>&#xA0;bb</mtext>
  </mstyle>
  <mi data-latex="c">c</mi>
</math>`
    ));
});

describe('Array', () => {
  it('Array Single', () =>
    toXmlMatch(
      tex2mml('\\begin{array}{c}a\\end{array}'),
      `<math xmlns="http://www.w3.org/1998/Math/MathML" data-latex="\\begin{array}{c}a\\end{array}" display="block">
  <mtable columnspacing="1em" rowspacing="4pt" data-frame-styles="" framespacing=".5em .125em" data-latex-item="{array}" data-latex="\\begin{array}{c}a\\end{array}">
    <mtr data-latex-item="{c}" data-latex="{c}">
      <mtd>
        <mi data-latex="a">a</mi>
      </mtd>
    </mtr>
  </mtable>
</math>`
    ));
  it('Enclosed left right', () =>
    toXmlMatch(
      tex2mml('\\begin{array}{|c|}a\\end{array}'),
      `<math xmlns="http://www.w3.org/1998/Math/MathML" data-latex="\\begin{array}{|c|}a\\end{array}" display="block">
  <menclose notation="left right" data-padding="0" data-latex-item="{array}" data-latex="\\begin{array}{|c|}a\\end{array}">
    <mtable columnspacing="1em" rowspacing="4pt" data-frame-styles="" framespacing=".5em .125em">
      <mtr data-latex-item="{|c|}" data-latex="{|c|}">
        <mtd>
          <mi data-latex="a">a</mi>
        </mtd>
      </mtr>
    </mtable>
  </menclose>
</math>`
    ));
  it('Enclosed left', () =>
    toXmlMatch(
      tex2mml('\\begin{array}{|c}a\\end{array}'),
      `<math xmlns="http://www.w3.org/1998/Math/MathML" data-latex="\\begin{array}{|c}a\\end{array}" display="block">
  <menclose notation="left" data-padding="0" data-latex-item="{array}" data-latex="\\begin{array}{|c}a\\end{array}">
    <mtable columnspacing="1em" rowspacing="4pt" data-frame-styles="" framespacing=".5em .125em">
      <mtr data-latex-item="{|c}" data-latex="{|c}">
        <mtd>
          <mi data-latex="a">a</mi>
        </mtd>
      </mtr>
    </mtable>
  </menclose>
</math>`
    ));
  it('Enclosed right', () =>
    toXmlMatch(
      tex2mml('\\begin{array}{c|}a\\end{array}'),
      `<math xmlns="http://www.w3.org/1998/Math/MathML" data-latex="\\begin{array}{c|}a\\end{array}" display="block">
  <menclose notation="right" data-padding="0" data-latex-item="{array}" data-latex="\\begin{array}{c|}a\\end{array}">
    <mtable columnspacing="1em" rowspacing="4pt" data-frame-styles="" framespacing=".5em .125em">
      <mtr data-latex-item="{c|}" data-latex="{c|}">
        <mtd>
          <mi data-latex="a">a</mi>
        </mtd>
      </mtr>
    </mtable>
  </menclose>
</math>`
    ));
  it('Enclosed top', () =>
    toXmlMatch(
      tex2mml('\\begin{array}{c}\\hline a\\end{array}'),
      `<math xmlns="http://www.w3.org/1998/Math/MathML" data-latex="\\begin{array}{c}\\hline a\\end{array}" display="block">
  <menclose notation="top" data-padding="0" data-latex-item="{array}" data-latex="\\begin{array}{c}\\hline a\\end{array}">
    <mtable columnspacing="1em" rowspacing="4pt" data-frame-styles="" framespacing=".5em .125em">
      <mtr data-latex-item="{c}" data-latex="{c}">
        <mtd>
          <mi data-latex="a">a</mi>
        </mtd>
      </mtr>
    </mtable>
  </menclose>
</math>`
    ));
  it('Enclosed bottom', () =>
    toXmlMatch(
      tex2mml('\\begin{array}{c} a\\\\\\hline\\end{array}'),
      `<math xmlns="http://www.w3.org/1998/Math/MathML" data-latex="\\begin{array}{c} a\\\\\\hline\\end{array}" display="block">
  <menclose notation="bottom" data-padding="0" data-latex-item="{array}" data-latex="\\begin{array}{c} a\\\\\\hline\\end{array}">
    <mtable columnspacing="1em" rowspacing="4pt" data-frame-styles="" framespacing=".5em .125em">
      <mtr data-latex-item="{c}" data-latex="{c}">
        <mtd>
          <mi data-latex="a">a</mi>
        </mtd>
      </mtr>
    </mtable>
  </menclose>
</math>`
    ));
  it('Enclosed top bottom', () =>
    toXmlMatch(
      tex2mml('\\begin{array}{c}\\hline a\\\\\\hline\\end{array}'),
      `<math xmlns="http://www.w3.org/1998/Math/MathML" data-latex="\\begin{array}{c}\\hline a\\\\\\hline\\end{array}" display="block">
  <menclose notation="top bottom" data-padding="0" data-latex-item="{array}" data-latex="\\begin{array}{c}\\hline a\\\\\\hline\\end{array}">
    <mtable columnspacing="1em" rowspacing="4pt" data-frame-styles="" framespacing=".5em .125em">
      <mtr data-latex-item="{c}" data-latex="{c}">
        <mtd>
          <mi data-latex="a">a</mi>
        </mtd>
      </mtr>
    </mtable>
  </menclose>
</math>`
    ));
  it('Enclosed frame solid', () =>
    toXmlMatch(
      tex2mml('\\begin{array}{|c|}\\hline a\\\\\\hline\\end{array}'),
      `<math xmlns="http://www.w3.org/1998/Math/MathML" data-latex="\\begin{array}{|c|}\\hline a\\\\\\hline\\end{array}" display="block">
  <mtable columnspacing="1em" rowspacing="4pt" framespacing=".5em .125em" frame="solid" data-latex-item="{array}" data-latex="\\begin{array}{|c|}\\hline a\\\\\\hline\\end{array}">
    <mtr data-latex-item="{|c|}" data-latex="{|c|}">
      <mtd>
        <mi data-latex="a">a</mi>
      </mtd>
    </mtr>
  </mtable>
</math>`
    ));
  it('Enclosed frame dashed', () =>
    toXmlMatch(
      tex2mml('\\begin{array}{:c:}\\hline a\\\\\\hline\\end{array}'),
      `<math xmlns="http://www.w3.org/1998/Math/MathML" data-latex="\\begin{array}{:c:}\\hline a\\\\\\hline\\end{array}" display="block">
  <mtable columnspacing="1em" rowspacing="4pt" data-frame-styles="solid dashed solid dashed" framespacing=".5em .125em" data-latex-item="{array}" data-latex="\\begin{array}{:c:}\\hline a\\\\\\hline\\end{array}">
    <mtr data-latex-item="{:c:}" data-latex="{:c:}">
      <mtd>
        <mi data-latex="a">a</mi>
      </mtd>
    </mtr>
  </mtable>
</math>`
    ));
  it('Array dashed column', () =>
    toXmlMatch(
      tex2mml('\\begin{array}{c:c}a&c\\\\b&d\\end{array}'),
      `<math xmlns="http://www.w3.org/1998/Math/MathML" data-latex="\\begin{array}{c:c}a&amp;c\\\\b&amp;d\\end{array}" display="block">
  <mtable columnspacing="1em" rowspacing="4pt" columnalign="center center" columnlines="dashed" data-frame-styles="" framespacing=".5em .125em" data-latex-item="{array}" data-latex="\\begin{array}{c:c}a&amp;c\\\\b&amp;d\\end{array}">
    <mtr data-latex-item="{c:c}" data-latex="{c:c}">
      <mtd>
        <mi data-latex="a">a</mi>
      </mtd>
      <mtd>
        <mi data-latex="c">c</mi>
      </mtd>
    </mtr>
    <mtr data-latex-item="{c:c}" data-latex="{c:c}">
      <mtd>
        <mi data-latex="b">b</mi>
      </mtd>
      <mtd>
        <mi data-latex="d">d</mi>
      </mtd>
    </mtr>
  </mtable>
</math>`
    ));
  it('Array solid column', () =>
    toXmlMatch(
      tex2mml('\\begin{array}{c|c}a&c\\\\b&d\\end{array}'),
      `<math xmlns="http://www.w3.org/1998/Math/MathML" data-latex="\\begin{array}{c|c}a&amp;c\\\\b&amp;d\\end{array}" display="block">
  <mtable columnspacing="1em" rowspacing="4pt" columnalign="center center" columnlines="solid" data-frame-styles="" framespacing=".5em .125em" data-latex-item="{array}" data-latex="\\begin{array}{c|c}a&amp;c\\\\b&amp;d\\end{array}">
    <mtr data-latex-item="{c|c}" data-latex="{c|c}">
      <mtd>
        <mi data-latex="a">a</mi>
      </mtd>
      <mtd>
        <mi data-latex="c">c</mi>
      </mtd>
    </mtr>
    <mtr data-latex-item="{c|c}" data-latex="{c|c}">
      <mtd>
        <mi data-latex="b">b</mi>
      </mtd>
      <mtd>
        <mi data-latex="d">d</mi>
      </mtd>
    </mtr>
  </mtable>
</math>`
    ));
  it('Array dashed row', () =>
    toXmlMatch(
      tex2mml('\\begin{array}{c}a\\\\\\hdashline b\\end{array}'),
      `<math xmlns="http://www.w3.org/1998/Math/MathML" data-latex="\\begin{array}{c}a\\\\\\hdashline b\\end{array}" display="block">
  <mtable columnspacing="1em" rowspacing="4pt" rowlines="dashed" data-frame-styles="" framespacing=".5em .125em" data-latex-item="{array}" data-latex="\\begin{array}{c}a\\\\\\hdashline b\\end{array}">
    <mtr data-latex-item="{c}" data-latex="{c}">
      <mtd>
        <mi data-latex="a">a</mi>
      </mtd>
    </mtr>
    <mtr data-latex-item="{c}" data-latex="{c}">
      <mtd>
        <mi data-latex="b">b</mi>
      </mtd>
    </mtr>
  </mtable>
</math>`
    ));
  it('Array solid row', () =>
    toXmlMatch(
      tex2mml('\\begin{array}{c}a\\\\\\hline b\\end{array}'),
      `<math xmlns="http://www.w3.org/1998/Math/MathML" data-latex="\\begin{array}{c}a\\\\\\hline b\\end{array}" display="block">
  <mtable columnspacing="1em" rowspacing="4pt" rowlines="solid" data-frame-styles="" framespacing=".5em .125em" data-latex-item="{array}" data-latex="\\begin{array}{c}a\\\\\\hline b\\end{array}">
    <mtr data-latex-item="{c}" data-latex="{c}">
      <mtd>
        <mi data-latex="a">a</mi>
      </mtd>
    </mtr>
    <mtr data-latex-item="{c}" data-latex="{c}">
      <mtd>
        <mi data-latex="b">b</mi>
      </mtd>
    </mtr>
  </mtable>
</math>`
    ));
  it('Enclosed dashed row', () =>
    toXmlMatch(
      tex2mml('\\begin{array}{|c|}a\\\\\\hdashline b\\end{array}'),
      `<math xmlns="http://www.w3.org/1998/Math/MathML" data-latex="\\begin{array}{|c|}a\\\\\\hdashline b\\end{array}" display="block">
  <menclose notation="left right" data-padding="0" data-latex-item="{array}" data-latex="\\begin{array}{|c|}a\\\\\\hdashline b\\end{array}">
    <mtable columnspacing="1em" rowspacing="4pt" rowlines="dashed" data-frame-styles="" framespacing=".5em .125em">
      <mtr data-latex-item="{|c|}" data-latex="{|c|}">
        <mtd>
          <mi data-latex="a">a</mi>
        </mtd>
      </mtr>
      <mtr data-latex-item="{|c|}" data-latex="{|c|}">
        <mtd>
          <mi data-latex="b">b</mi>
        </mtd>
      </mtr>
    </mtable>
  </menclose>
</math>`
    ));
  it('Enclosed solid row', () =>
    toXmlMatch(
      tex2mml('\\begin{array}{|c|}a\\\\\\hline b\\end{array}'),
      `<math xmlns="http://www.w3.org/1998/Math/MathML" data-latex="\\begin{array}{|c|}a\\\\\\hline b\\end{array}" display="block">
  <menclose notation="left right" data-padding="0" data-latex-item="{array}" data-latex="\\begin{array}{|c|}a\\\\\\hline b\\end{array}">
    <mtable columnspacing="1em" rowspacing="4pt" rowlines="solid" data-frame-styles="" framespacing=".5em .125em">
      <mtr data-latex-item="{|c|}" data-latex="{|c|}">
        <mtd>
          <mi data-latex="a">a</mi>
        </mtd>
      </mtr>
      <mtr data-latex-item="{|c|}" data-latex="{|c|}">
        <mtd>
          <mi data-latex="b">b</mi>
        </mtd>
      </mtr>
    </mtable>
  </menclose>
</math>`
    ));
  it('Enclosed dashed column', () =>
    toXmlMatch(
      tex2mml('\\begin{array}{|c:c|}a&c\\\\b&d\\end{array}'),
      `<math xmlns="http://www.w3.org/1998/Math/MathML" data-latex="\\begin{array}{|c:c|}a&amp;c\\\\b&amp;d\\end{array}" display="block">
  <menclose notation="left right" data-padding="0" data-latex-item="{array}" data-latex="\\begin{array}{|c:c|}a&amp;c\\\\b&amp;d\\end{array}">
    <mtable columnspacing="1em" rowspacing="4pt" columnalign="center center" columnlines="dashed" data-frame-styles="" framespacing=".5em .125em">
      <mtr data-latex-item="{|c:c|}" data-latex="{|c:c|}">
        <mtd>
          <mi data-latex="a">a</mi>
        </mtd>
        <mtd>
          <mi data-latex="c">c</mi>
        </mtd>
      </mtr>
      <mtr data-latex-item="{|c:c|}" data-latex="{|c:c|}">
        <mtd>
          <mi data-latex="b">b</mi>
        </mtd>
        <mtd>
          <mi data-latex="d">d</mi>
        </mtd>
      </mtr>
    </mtable>
  </menclose>
</math>`
    ));
  it('Enclosed solid column', () =>
    toXmlMatch(
      tex2mml('\\begin{array}{|c|c|}a&c\\\\b&d\\end{array}'),
      `<math xmlns="http://www.w3.org/1998/Math/MathML" data-latex="\\begin{array}{|c|c|}a&amp;c\\\\b&amp;d\\end{array}" display="block">
  <menclose notation="left right" data-padding="0" data-latex-item="{array}" data-latex="\\begin{array}{|c|c|}a&amp;c\\\\b&amp;d\\end{array}">
    <mtable columnspacing="1em" rowspacing="4pt" columnalign="center center" columnlines="solid" data-frame-styles="" framespacing=".5em .125em">
      <mtr data-latex-item="{|c|c|}" data-latex="{|c|c|}">
        <mtd>
          <mi data-latex="a">a</mi>
        </mtd>
        <mtd>
          <mi data-latex="c">c</mi>
        </mtd>
      </mtr>
      <mtr data-latex-item="{|c|c|}" data-latex="{|c|c|}">
        <mtd>
          <mi data-latex="b">b</mi>
        </mtd>
        <mtd>
          <mi data-latex="d">d</mi>
        </mtd>
      </mtr>
    </mtable>
  </menclose>
</math>`
    ));
  it('Label', () =>
    toXmlMatch(
      tex2mml('\\eqalignno{a &  & {\\hbox{(3)}}}'),
      `<math xmlns="http://www.w3.org/1998/Math/MathML" data-latex="\\eqalignno{a &amp;  &amp; {\\hbox{(3)}}}" display="block">
  <mtable rowspacing=".5em" columnspacing="0.278em" displaystyle="true" columnalign="right left" data-latex="\\eqalignno{a &amp;  &amp; {\\hbox{(3)}}}">
    <mlabeledtr data-latex-item="{" data-latex="{">
      <mtd>
        <mrow data-mjx-texclass="ORD" data-latex="{\\hbox{(3)}}">
          <mstyle displaystyle="false" scriptlevel="0" data-latex="\\hbox{(3)}">
            <mtext>(3)</mtext>
          </mstyle>
        </mrow>
      </mtd>
      <mtd>
        <mi data-latex="a">a</mi>
      </mtd>
      <mtd></mtd>
    </mlabeledtr>
  </mtable>
</math>`
    ));
  it('Columnlines Solid None', () =>
    toXmlMatch(
      tex2mml('\\begin{array}{c|cc}a&b&c\\\\d&e&f\\end{array}'),
      `<math xmlns="http://www.w3.org/1998/Math/MathML" data-latex="\\begin{array}{c|cc}a&amp;b&amp;c\\\\d&amp;e&amp;f\\end{array}" display="block">
  <mtable columnspacing="1em" rowspacing="4pt" columnalign="center center center" columnlines="solid none" data-frame-styles="" framespacing=".5em .125em" data-latex-item="{array}" data-latex="\\begin{array}{c|cc}a&amp;b&amp;c\\\\d&amp;e&amp;f\\end{array}">
    <mtr data-latex-item="{c|cc}" data-latex="{c|cc}">
      <mtd>
        <mi data-latex="a">a</mi>
      </mtd>
      <mtd>
        <mi data-latex="b">b</mi>
      </mtd>
      <mtd>
        <mi data-latex="c">c</mi>
      </mtd>
    </mtr>
    <mtr data-latex-item="{c|cc}" data-latex="{c|cc}">
      <mtd>
        <mi data-latex="d">d</mi>
      </mtd>
      <mtd>
        <mi data-latex="e">e</mi>
      </mtd>
      <mtd>
        <mi data-latex="f">f</mi>
      </mtd>
    </mtr>
  </mtable>
</math>`
    ));
  it('Rowlines Solid None', () =>
    toXmlMatch(
      tex2mml(
        '\\begin{array}{ccc}a&b&c\\\\\\hline d&e&f\\\\ g&h&i \\end{array}'
      ),
      `<math xmlns="http://www.w3.org/1998/Math/MathML" data-latex="\\begin{array}{ccc}a&amp;b&amp;c\\\\\\hline d&amp;e&amp;f\\\\ g&amp;h&amp;i \\end{array}" display="block">
  <mtable columnspacing="1em" rowspacing="4pt" columnalign="center center center" rowlines="solid none" data-frame-styles="" framespacing=".5em .125em" data-latex-item="{array}" data-latex="\\begin{array}{ccc}a&amp;b&amp;c\\\\\\hline d&amp;e&amp;f\\\\ g&amp;h&amp;i \\end{array}">
    <mtr data-latex-item="{ccc}" data-latex="{ccc}">
      <mtd>
        <mi data-latex="a">a</mi>
      </mtd>
      <mtd>
        <mi data-latex="b">b</mi>
      </mtd>
      <mtd>
        <mi data-latex="c">c</mi>
      </mtd>
    </mtr>
    <mtr data-latex-item="{ccc}" data-latex="{ccc}">
      <mtd>
        <mi data-latex="d">d</mi>
      </mtd>
      <mtd>
        <mi data-latex="e">e</mi>
      </mtd>
      <mtd>
        <mi data-latex="f">f</mi>
      </mtd>
    </mtr>
    <mtr data-latex-item="{ccc}" data-latex="{ccc}">
      <mtd>
        <mi data-latex="g">g</mi>
      </mtd>
      <mtd>
        <mi data-latex="h">h</mi>
      </mtd>
      <mtd>
        <mi data-latex="i">i</mi>
      </mtd>
    </mtr>
  </mtable>
</math>`
    ));
  it('Column+Rowlines Solid None', () =>
    toXmlMatch(
      tex2mml(
        '\\begin{array}{c|cc}a&b&c\\\\\\hline d&e&f\\\\ g&h&i \\end{array}'
      ),
      `<math xmlns="http://www.w3.org/1998/Math/MathML" data-latex="\\begin{array}{c|cc}a&amp;b&amp;c\\\\\\hline d&amp;e&amp;f\\\\ g&amp;h&amp;i \\end{array}" display="block">
  <mtable columnspacing="1em" rowspacing="4pt" columnalign="center center center" columnlines="solid none" rowlines="solid none" data-frame-styles="" framespacing=".5em .125em" data-latex-item="{array}" data-latex="\\begin{array}{c|cc}a&amp;b&amp;c\\\\\\hline d&amp;e&amp;f\\\\ g&amp;h&amp;i \\end{array}">
    <mtr data-latex-item="{c|cc}" data-latex="{c|cc}">
      <mtd>
        <mi data-latex="a">a</mi>
      </mtd>
      <mtd>
        <mi data-latex="b">b</mi>
      </mtd>
      <mtd>
        <mi data-latex="c">c</mi>
      </mtd>
    </mtr>
    <mtr data-latex-item="{c|cc}" data-latex="{c|cc}">
      <mtd>
        <mi data-latex="d">d</mi>
      </mtd>
      <mtd>
        <mi data-latex="e">e</mi>
      </mtd>
      <mtd>
        <mi data-latex="f">f</mi>
      </mtd>
    </mtr>
    <mtr data-latex-item="{c|cc}" data-latex="{c|cc}">
      <mtd>
        <mi data-latex="g">g</mi>
      </mtd>
      <mtd>
        <mi data-latex="h">h</mi>
      </mtd>
      <mtd>
        <mi data-latex="i">i</mi>
      </mtd>
    </mtr>
  </mtable>
</math>`
    ));
  it('Column+Rowlines Solid Dashed None', () =>
    toXmlMatch(
      tex2mml(
        '\\begin{array}{c|c:cc}0&a&b&c\\\\\\hline 1&d&e&f\\\\\\hdashline 2&g&h&i\\\\ 3&j&k&l \\end{array}'
      ),
      `<math xmlns="http://www.w3.org/1998/Math/MathML" data-latex="\\begin{array}{c|c:cc}0&amp;a&amp;b&amp;c\\\\\\hline 1&amp;d&amp;e&amp;f\\\\\\hdashline 2&amp;g&amp;h&amp;i\\\\ 3&amp;j&amp;k&amp;l \\end{array}" display="block">
  <mtable columnspacing="1em" rowspacing="4pt" columnalign="center center center center" columnlines="solid dashed none" rowlines="solid dashed none" data-frame-styles="" framespacing=".5em .125em" data-latex-item="{array}" data-latex="\\begin{array}{c|c:cc}0&amp;a&amp;b&amp;c\\\\\\hline 1&amp;d&amp;e&amp;f\\\\\\hdashline 2&amp;g&amp;h&amp;i\\\\ 3&amp;j&amp;k&amp;l \\end{array}">
    <mtr data-latex-item="{c|c:cc}" data-latex="{c|c:cc}">
      <mtd>
        <mn data-latex="0">0</mn>
      </mtd>
      <mtd>
        <mi data-latex="a">a</mi>
      </mtd>
      <mtd>
        <mi data-latex="b">b</mi>
      </mtd>
      <mtd>
        <mi data-latex="c">c</mi>
      </mtd>
    </mtr>
    <mtr data-latex-item="{c|c:cc}" data-latex="{c|c:cc}">
      <mtd>
        <mn data-latex="1">1</mn>
      </mtd>
      <mtd>
        <mi data-latex="d">d</mi>
      </mtd>
      <mtd>
        <mi data-latex="e">e</mi>
      </mtd>
      <mtd>
        <mi data-latex="f">f</mi>
      </mtd>
    </mtr>
    <mtr data-latex-item="{c|c:cc}" data-latex="{c|c:cc}">
      <mtd>
        <mn data-latex="2">2</mn>
      </mtd>
      <mtd>
        <mi data-latex="g">g</mi>
      </mtd>
      <mtd>
        <mi data-latex="h">h</mi>
      </mtd>
      <mtd>
        <mi data-latex="i">i</mi>
      </mtd>
    </mtr>
    <mtr data-latex-item="{c|c:cc}" data-latex="{c|c:cc}">
      <mtd>
        <mn data-latex="3">3</mn>
      </mtd>
      <mtd>
        <mi data-latex="j">j</mi>
      </mtd>
      <mtd>
        <mi data-latex="k">k</mi>
      </mtd>
      <mtd>
        <mi data-latex="l">l</mi>
      </mtd>
    </mtr>
  </mtable>
</math>`
    ));
  it('Matrix Test', () =>
    toXmlMatch(
      tex2mml(
        '\\left( \\begin{array}{ccc}a & b & c \\\\d & e & f \\\\g & h & i \\end{array} \\right)'
      ),
      `<math xmlns="http://www.w3.org/1998/Math/MathML" data-latex="\\left( \\begin{array}{ccc}a &amp; b &amp; c \\\\d &amp; e &amp; f \\\\g &amp; h &amp; i \\end{array} \\right)" display="block">
  <mrow data-mjx-texclass="INNER" data-latex-item="\\left( \\begin{array}{ccc}a &amp; b &amp; c \\\\d &amp; e &amp; f \\\\g &amp; h &amp; i \\end{array} \\right)" data-latex="\\left( \\begin{array}{ccc}a &amp; b &amp; c \\\\d &amp; e &amp; f \\\\g &amp; h &amp; i \\end{array} \\right)">
    <mo data-mjx-texclass="OPEN" data-latex-item="\\left(" data-latex="\\left(">(</mo>
    <mtable columnspacing="1em" rowspacing="4pt" columnalign="center center center" data-frame-styles="" framespacing=".5em .125em" data-latex-item="{array}" data-latex="{array}">
      <mtr data-latex-item="{ccc}" data-latex="{ccc}">
        <mtd>
          <mi data-latex="a">a</mi>
        </mtd>
        <mtd>
          <mi data-latex="b">b</mi>
        </mtd>
        <mtd>
          <mi data-latex="c">c</mi>
        </mtd>
      </mtr>
      <mtr data-latex-item="{ccc}" data-latex="{ccc}">
        <mtd>
          <mi data-latex="d">d</mi>
        </mtd>
        <mtd>
          <mi data-latex="e">e</mi>
        </mtd>
        <mtd>
          <mi data-latex="f">f</mi>
        </mtd>
      </mtr>
      <mtr data-latex-item="{ccc}" data-latex="{ccc}">
        <mtd>
          <mi data-latex="g">g</mi>
        </mtd>
        <mtd>
          <mi data-latex="h">h</mi>
        </mtd>
        <mtd>
          <mi data-latex="i">i</mi>
        </mtd>
      </mtr>
    </mtable>
    <mo data-mjx-texclass="CLOSE" data-latex-item="\\right)" data-latex="\\right)">)</mo>
  </mrow>
</math>`
    ));
});

describe('Moving limits', () => {
  it('Limits SubSup', () =>
    toXmlMatch(
      tex2mml('\\int^2\\limits_3'),
      `<math xmlns="http://www.w3.org/1998/Math/MathML" data-latex="\\int^2\\limits_3" display="block">
  <munderover data-latex="\\int^2 \\limits_3 ">
    <mo data-latex="\\int">&#x222B;</mo>
    <mn data-latex="3">3</mn>
    <mn data-latex="2">2</mn>
  </munderover>
</math>`
    ));
  it('Limits UnderOver', () =>
    toXmlMatch(
      tex2mml('\\lim_3\\nolimits^2'),
      `<math xmlns="http://www.w3.org/1998/Math/MathML" data-latex="\\lim_3\\nolimits^2" display="block">
  <msubsup data-latex="\\lim_3 \\nolimits^2 ">
    <mo data-mjx-texclass="OP" data-latex="\\lim">lim</mo>
    <mn data-latex="3">3</mn>
    <mn data-latex="2">2</mn>
  </msubsup>
</math>`
    ));
  it('Limits', () =>
    toXmlMatch(
      tex2mml('\\sum\\limits^2_3'),
      `<math xmlns="http://www.w3.org/1998/Math/MathML" data-latex="\\sum\\limits^2_3" display="block">
  <munderover data-latex="\\sum\\limits^2 _3 ">
    <mo data-latex="\\limits" movablelimits="false">&#x2211;</mo>
    <mn data-latex="3">3</mn>
    <mn data-latex="2">2</mn>
  </munderover>
</math>`
    ));
  it('Vector Op', () =>
    toXmlMatch(
      tex2mml('\\vec{+}'),
      `<math xmlns="http://www.w3.org/1998/Math/MathML" data-latex="\\vec{+}" display="block">
  <mrow data-mjx-texclass="ORD" data-latex="\\vec{+}">
    <mover>
      <mo data-latex="+">+</mo>
      <mo stretchy="false">&#x2192;</mo>
    </mover>
  </mrow>
</math>`
    ));
  it('Overline', () =>
    toXmlMatch(
      tex2mml('\\overline{a}'),
      `<math xmlns="http://www.w3.org/1998/Math/MathML" data-latex="\\overline{a}" display="block">
  <mover data-latex="\\overline{a}">
    <mi data-latex="a">a</mi>
    <mo accent="true">&#x2015;</mo>
  </mover>
</math>`
    ));
  it('Overline Limits', () =>
    toXmlMatch(
      tex2mml('\\overline{\\int\\limits^2}'),
      `<math xmlns="http://www.w3.org/1998/Math/MathML" data-latex="\\overline{\\int\\limits^2}" display="block">
  <mover data-latex="\\overline{\\int\\limits^2}">
    <mrow>
      <mo rspace="0"></mo>
      <mover data-latex="\\int\\limits^2 ">
        <mo data-latex="\\limits" lspace="0" rspace="0">&#x222B;</mo>
        <mn data-latex="2">2</mn>
      </mover>
    </mrow>
    <mo accent="true">&#x2015;</mo>
  </mover>
</math>`
    ));
  it('Overline Sum', () =>
    toXmlMatch(
      tex2mml('\\overline{\\sum}'),
      `<math xmlns="http://www.w3.org/1998/Math/MathML" data-latex="\\overline{\\sum}" display="block">
  <mover data-latex="\\overline{\\sum}">
    <mo data-latex="\\sum" movablelimits="false">&#x2211;</mo>
    <mo accent="true">&#x2015;</mo>
  </mover>
</math>`
    ));
  it('Overline 1', () =>
    toXmlMatch(
      tex2mml('\\overline{\\sum}'),
      `<math xmlns="http://www.w3.org/1998/Math/MathML" data-latex="\\overline{\\sum}" display="block">
  <mover data-latex="\\overline{\\sum}">
    <mo data-latex="\\sum" movablelimits="false">&#x2211;</mo>
    <mo accent="true">&#x2015;</mo>
  </mover>
</math>`
    ));
  it('Overline 2', () =>
    toXmlMatch(
      tex2mml('\\overline{\\mathop{a}}'),
      `<math xmlns="http://www.w3.org/1998/Math/MathML" data-latex="\\overline{\\mathop{a}}" display="block">
  <mover data-latex="\\overline{\\mathop{a}}">
    <mrow data-mjx-texclass="OP" data-latex="\\mathop{a}">
      <mi data-latex="a">a</mi>
    </mrow>
    <mo accent="true">&#x2015;</mo>
  </mover>
</math>`
    ));
  it('Overline 3', () =>
    toXmlMatch(
      tex2mml('\\overline{\\mathop{a}}^2'),
      `<math xmlns="http://www.w3.org/1998/Math/MathML" data-latex="\\overline{\\mathop{a}}^2" display="block">
  <msup data-latex="\\overline{\\mathop{a}}^2 ">
    <mover data-latex="\\overline{\\mathop{a}}">
      <mrow data-mjx-texclass="OP" data-latex="\\mathop{a}">
        <mi data-latex="a">a</mi>
      </mrow>
      <mo accent="true">&#x2015;</mo>
    </mover>
    <mn data-latex="2">2</mn>
  </msup>
</math>`
    ));
  it('Overline 4', () =>
    toXmlMatch(
      tex2mml('\\overline{\\sum^2_3}'),
      `<math xmlns="http://www.w3.org/1998/Math/MathML" data-latex="\\overline{\\sum^2_3}" display="block">
  <mover data-latex="\\overline{\\sum^2_3}">
    <mrow>
      <mo rspace="0"></mo>
      <munderover data-latex="\\sum^2 _3 ">
        <mo data-latex="\\sum" lspace="0" rspace="0">&#x2211;</mo>
        <mn data-latex="3">3</mn>
        <mn data-latex="2">2</mn>
      </munderover>
    </mrow>
    <mo accent="true">&#x2015;</mo>
  </mover>
</math>`
    ));
  it('Overline 5', () =>
    toXmlMatch(
      tex2mml('\\overline{\\sum}^2_3'),
      `<math xmlns="http://www.w3.org/1998/Math/MathML" data-latex="\\overline{\\sum}^2_3" display="block">
  <msubsup data-latex="\\overline{\\sum}^2 _3 ">
    <mover data-latex="\\overline{\\sum}">
      <mo data-latex="\\sum" movablelimits="false">&#x2211;</mo>
      <mo accent="true">&#x2015;</mo>
    </mover>
    <mn data-latex="3">3</mn>
    <mn data-latex="2">2</mn>
  </msubsup>
</math>`
    ));
  it('Overline 6', () =>
    toXmlMatch(
      tex2mml('\\overline{\\underline{\\sum}}'),
      `<math xmlns="http://www.w3.org/1998/Math/MathML" data-latex="\\overline{\\underline{\\sum}}" display="block">
  <mover data-latex="\\overline{\\underline{\\sum}}">
    <mrow>
      <mo rspace="0"></mo>
      <munder data-latex="\\underline{\\sum}">
        <mo data-latex="\\sum" movablelimits="false" lspace="0" rspace="0">&#x2211;</mo>
        <mo accent="true">&#x2015;</mo>
      </munder>
    </mrow>
    <mo accent="true">&#x2015;</mo>
  </mover>
</math>`
    ));
  it('Overbrace 1', () =>
    toXmlMatch(
      tex2mml('\\overbrace{abc}'),
      `<math xmlns="http://www.w3.org/1998/Math/MathML" data-latex="\\overbrace{abc}" display="block">
  <mrow data-mjx-texclass="OP" data-latex="\\overbrace{abc}">
    <mover>
      <mrow data-latex="abc">
        <mi data-latex="a">a</mi>
        <mi data-latex="b">b</mi>
        <mi data-latex="c">c</mi>
      </mrow>
      <mo>&#x23DE;</mo>
    </mover>
  </mrow>
</math>`
    ));
  it('Underbrace', () =>
    toXmlMatch(
      tex2mml('\\underbrace{abc}'),
      `<math xmlns="http://www.w3.org/1998/Math/MathML" data-latex="\\underbrace{abc}" display="block">
  <mrow data-mjx-texclass="OP" data-latex="\\underbrace{abc}">
    <munder>
      <mrow data-latex="abc">
        <mi data-latex="a">a</mi>
        <mi data-latex="b">b</mi>
        <mi data-latex="c">c</mi>
      </mrow>
      <mo>&#x23DF;</mo>
    </munder>
  </mrow>
</math>`
    ));
  it('Overbrace Op 1', () =>
    toXmlMatch(
      tex2mml('\\overbrace{\\mathop{a}}'),
      `<math xmlns="http://www.w3.org/1998/Math/MathML" data-latex="\\overbrace{\\mathop{a}}" display="block">
  <mrow data-mjx-texclass="OP" data-latex="\\overbrace{\\mathop{a}}">
    <mover>
      <mrow data-mjx-texclass="OP" data-latex="\\mathop{a}">
        <mi data-latex="a">a</mi>
      </mrow>
      <mo>&#x23DE;</mo>
    </mover>
  </mrow>
</math>`
    ));
  it('Overbrace Op 2', () =>
    toXmlMatch(
      tex2mml('\\overbrace{\\mathop{a}}^2'),
      `<math xmlns="http://www.w3.org/1998/Math/MathML" data-latex="\\overbrace{\\mathop{a}}^2" display="block">
  <mover data-latex="\\overbrace{\\mathop{a}}^2 ">
    <mrow data-mjx-texclass="OP" data-latex="\\overbrace{\\mathop{a}}">
      <mover>
        <mrow data-mjx-texclass="OP" data-latex="\\mathop{a}">
          <mi data-latex="a">a</mi>
        </mrow>
        <mo>&#x23DE;</mo>
      </mover>
    </mrow>
    <mn data-latex="2">2</mn>
  </mover>
</math>`
    ));
  it('Overbrace 2', () =>
    toXmlMatch(
      tex2mml('\\overbrace{\\sum}'),
      `<math xmlns="http://www.w3.org/1998/Math/MathML" data-latex="\\overbrace{\\sum}" display="block">
  <mrow data-mjx-texclass="OP" data-latex="\\overbrace{\\sum}">
    <mover>
      <mo data-latex="\\sum" movablelimits="false">&#x2211;</mo>
      <mo>&#x23DE;</mo>
    </mover>
  </mrow>
</math>`
    ));
  it('Overbrace 3', () =>
    toXmlMatch(
      tex2mml('\\overbrace{\\sum}^2'),
      `<math xmlns="http://www.w3.org/1998/Math/MathML" data-latex="\\overbrace{\\sum}^2" display="block">
  <mover data-latex="\\overbrace{\\sum}^2 ">
    <mrow data-mjx-texclass="OP" data-latex="\\overbrace{\\sum}">
      <mover>
        <mo data-latex="\\sum" movablelimits="false">&#x2211;</mo>
        <mo>&#x23DE;</mo>
      </mover>
    </mrow>
    <mn data-latex="2">2</mn>
  </mover>
</math>`
    ));
});

describe('Multirel', () => {
  it('Shift Left', () =>
    toXmlMatch(
      tex2mml('a<<b'),
      `<math xmlns="http://www.w3.org/1998/Math/MathML" data-latex="a&lt;&lt;b" display="block">
  <mi data-latex="a">a</mi>
  <mo data-latex="&lt;">&lt;&lt;</mo>
  <mi data-latex="b">b</mi>
</math>`
    ));
  it('Less Equal', () =>
    toXmlMatch(
      tex2mml('a<=b'),
      `<math xmlns="http://www.w3.org/1998/Math/MathML" data-latex="a&lt;=b" display="block">
  <mi data-latex="a">a</mi>
  <mo data-latex="&lt;" rspace="0pt">&lt;</mo>
  <mo data-latex="=" lspace="0pt">=</mo>
  <mi data-latex="b">b</mi>
</math>`
    ));
  it('Infix Op Op', () =>
    toXmlMatch(
      tex2mml('a++b'),
      `<math xmlns="http://www.w3.org/1998/Math/MathML" data-latex="a++b" display="block">
  <mi data-latex="a">a</mi>
  <mo data-latex="+">+</mo>
  <mo data-latex="+">+</mo>
  <mi data-latex="b">b</mi>
</math>`
    ));
  it('Infix Op Rel', () =>
    toXmlMatch(
      tex2mml('a+=b'),
      `<math xmlns="http://www.w3.org/1998/Math/MathML" data-latex="a+=b" display="block">
  <mi data-latex="a">a</mi>
  <mo data-latex="+">+</mo>
  <mo data-latex="=">=</mo>
  <mi data-latex="b">b</mi>
</math>`
    ));
  it('Postfix Op Op', () =>
    toXmlMatch(
      tex2mml('a++'),
      `<math xmlns="http://www.w3.org/1998/Math/MathML" data-latex="a++" display="block">
  <mi data-latex="a">a</mi>
  <mo data-latex="+">+</mo>
  <mo data-latex="+">+</mo>
</math>`
    ));
  it('Postfix Rel Rel', () =>
    toXmlMatch(
      tex2mml('a=='),
      `<math xmlns="http://www.w3.org/1998/Math/MathML" data-latex="a==" display="block">
  <mi data-latex="a">a</mi>
  <mo data-latex="=">==</mo>
</math>`
    ));
  it('Infix Bars', () =>
    toXmlMatch(
      tex2mml('a||b'),
      `<math xmlns="http://www.w3.org/1998/Math/MathML" data-latex="a||b" display="block">
  <mi data-latex="a">a</mi>
  <mo data-mjx-texclass="ORD" stretchy="false" data-latex="|">|</mo>
  <mo data-mjx-texclass="ORD" stretchy="false" data-latex="|">|</mo>
  <mi data-latex="b">b</mi>
</math>`
    ));
  it('Infix Fences', () =>
    toXmlMatch(
      tex2mml('a))b'),
      `<math xmlns="http://www.w3.org/1998/Math/MathML" data-latex="a))b" display="block">
  <mi data-latex="a">a</mi>
  <mo data-latex=")" stretchy="false">)</mo>
  <mo data-latex=")" stretchy="false">)</mo>
  <mi data-latex="b">b</mi>
</math>`
    ));
  it('Infix Rel Rel', () =>
    toXmlMatch(
      tex2mml('a\\rightarrow=b'),
      `<math xmlns="http://www.w3.org/1998/Math/MathML" data-latex="a\\rightarrow=b" display="block">
  <mi data-latex="a">a</mi>
  <mo stretchy="false" data-latex="\\rightarrow" rspace="0pt">&#x2192;</mo>
  <mo data-latex="=" lspace="0pt">=</mo>
  <mi data-latex="b">b</mi>
</math>`
    ));
  it('Infix 4Rel', () =>
    toXmlMatch(
      tex2mml('a=<>=b'),
      `<math xmlns="http://www.w3.org/1998/Math/MathML" data-latex="a=&lt;&gt;=b" display="block">
  <mi data-latex="a">a</mi>
  <mo data-latex="=" rspace="0pt">=</mo>
  <mo data-latex="&lt;" lspace="0pt" rspace="0pt">&lt;</mo>
  <mo data-latex="&gt;" lspace="0pt" rspace="0pt">&gt;</mo>
  <mo data-latex="=" lspace="0pt">=</mo>
  <mi data-latex="b">b</mi>
</math>`
    ));
  it('Prefix Rel Rel', () =>
    toXmlMatch(
      tex2mml('==a'),
      `<math xmlns="http://www.w3.org/1998/Math/MathML" data-latex="==a" display="block">
  <mo data-latex="=">==</mo>
  <mi data-latex="a">a</mi>
</math>`
    ));
  it('Prefix Op Op', () =>
    toXmlMatch(
      tex2mml('++a'),
      `<math xmlns="http://www.w3.org/1998/Math/MathML" data-latex="++a" display="block">
  <mo data-latex="+">+</mo>
  <mo data-latex="+">+</mo>
  <mi data-latex="a">a</mi>
</math>`
    ));
  it('Multirel Font 1', () =>
    toXmlMatch(
      tex2mml('a <=\\mathrm{>} b'),
      `<math xmlns="http://www.w3.org/1998/Math/MathML" data-latex="a &lt;=\\mathrm{&gt;} b" display="block">
  <mi data-latex="a">a</mi>
  <mo data-latex="&lt;" rspace="0pt">&lt;</mo>
  <mo data-latex="=" lspace="0pt">=</mo>
  <mrow data-mjx-texclass="ORD" data-latex="\\mathrm{&gt;}">
    <mo data-latex="&gt;">&gt;</mo>
  </mrow>
  <mi data-latex="b">b</mi>
</math>`
    ));
  it('Multirel Font 2', () =>
    toXmlMatch(
      tex2mml('a <=\\mathrm{=>} b'),
      `<math xmlns="http://www.w3.org/1998/Math/MathML" data-latex="a &lt;=\\mathrm{=&gt;} b" display="block">
  <mi data-latex="a">a</mi>
  <mo data-latex="&lt;" rspace="0pt">&lt;</mo>
  <mo data-latex="=" lspace="0pt">=</mo>
  <mrow data-mjx-texclass="ORD" data-latex="\\mathrm{=&gt;}">
    <mo data-latex="=" rspace="0pt">=</mo>
    <mo data-latex="&gt;" lspace="0pt">&gt;</mo>
  </mrow>
  <mi data-latex="b">b</mi>
</math>`
    ));
  it('Multirel Font 3', () =>
    toXmlMatch(
      tex2mml('a <=\\mathrm{=}\\mathrm{>} b'),
      `<math xmlns="http://www.w3.org/1998/Math/MathML" data-latex="a &lt;=\\mathrm{=}\\mathrm{&gt;} b" display="block">
  <mi data-latex="a">a</mi>
  <mo data-latex="&lt;" rspace="0pt">&lt;</mo>
  <mo data-latex="=" lspace="0pt">=</mo>
  <mrow data-mjx-texclass="ORD" data-latex="\\mathrm{=}">
    <mo data-latex="=">=</mo>
  </mrow>
  <mrow data-mjx-texclass="ORD" data-latex="\\mathrm{&gt;}">
    <mo data-latex="&gt;">&gt;</mo>
  </mrow>
  <mi data-latex="b">b</mi>
</math>`
    ));
  it('Simple Shadow Rel', () =>
    toXmlMatch(
      tex2mml('a \\sim b'),
      `<math xmlns="http://www.w3.org/1998/Math/MathML" data-latex="a \\sim b" display="block">
  <mi data-latex="a">a</mi>
  <mo data-latex="\\sim">&#x223C;</mo>
  <mi data-latex="b">b</mi>
</math>`
    ));
  it('Extra Attribute Rel 1', () =>
    toXmlMatch(
      tex2mml('a =\\sim b'),
      `<math xmlns="http://www.w3.org/1998/Math/MathML" data-latex="a =\\sim b" display="block">
  <mi data-latex="a">a</mi>
  <mo data-latex="=" rspace="0pt">=</mo>
  <mo data-latex="\\sim" lspace="0pt">&#x223C;</mo>
  <mi data-latex="b">b</mi>
</math>`
    ));
  it('Extra Attribute Rel 2', () =>
    toXmlMatch(
      tex2mml('a \\sim\\simeq b'),
      `<math xmlns="http://www.w3.org/1998/Math/MathML" data-latex="a \\sim\\simeq b" display="block">
  <mi data-latex="a">a</mi>
  <mo data-latex="\\sim" rspace="0pt">&#x223C;</mo>
  <mo data-latex="\\simeq" lspace="0pt">&#x2243;</mo>
  <mi data-latex="b">b</mi>
</math>`
    ));
  it('Extra Attribute Rel 3', () =>
    toXmlMatch(
      tex2mml('a \\sim\\asymp b'),
      `<math xmlns="http://www.w3.org/1998/Math/MathML" data-latex="a \\sim\\asymp b" display="block">
  <mi data-latex="a">a</mi>
  <mo data-latex="\\sim" rspace="0pt">&#x223C;</mo>
  <mo data-latex="\\asymp" lspace="0pt">&#x224D;</mo>
  <mi data-latex="b">b</mi>
</math>`
    ));
  it('Extra Attribute Rel 4', () =>
    toXmlMatch(
      tex2mml('a \\sim\\simeq\\asymp b'),
      `<math xmlns="http://www.w3.org/1998/Math/MathML" data-latex="a \\sim\\simeq\\asymp b" display="block">
  <mi data-latex="a">a</mi>
  <mo data-latex="\\sim" rspace="0pt">&#x223C;</mo>
  <mo data-latex="\\simeq" lspace="0pt" rspace="0pt">&#x2243;</mo>
  <mo data-latex="\\asymp" lspace="0pt">&#x224D;</mo>
  <mi data-latex="b">b</mi>
</math>`
    ));
  it('Extra Attribute Rel 5', () =>
    toXmlMatch(
      tex2mml('a \\sim\\asymp\\simeq b'),
      `<math xmlns="http://www.w3.org/1998/Math/MathML" data-latex="a \\sim\\asymp\\simeq b" display="block">
  <mi data-latex="a">a</mi>
  <mo data-latex="\\sim" rspace="0pt">&#x223C;</mo>
  <mo data-latex="\\asymp" lspace="0pt" rspace="0pt">&#x224D;</mo>
  <mo data-latex="\\simeq" lspace="0pt">&#x2243;</mo>
  <mi data-latex="b">b</mi>
</math>`
    ));
  it('Extra Attribute Rel 6', () =>
    toXmlMatch(
      tex2mml('a \\sim\\cong b'),
      `<math xmlns="http://www.w3.org/1998/Math/MathML" data-latex="a \\sim\\cong b" display="block">
  <mi data-latex="a">a</mi>
  <mo data-latex="\\sim" rspace="0pt">&#x223C;</mo>
  <mo data-latex="\\cong" lspace="0pt">&#x2245;</mo>
  <mi data-latex="b">b</mi>
</math>`
    ));
  it('Infix Stretchy Right', () =>
    toXmlMatch(
      tex2mml('a=\\rightarrow b'),
      `<math xmlns="http://www.w3.org/1998/Math/MathML" data-latex="a=\\rightarrow b" display="block">
  <mi data-latex="a">a</mi>
  <mo data-latex="=" rspace="0pt">=</mo>
  <mo stretchy="false" data-latex="\\rightarrow" lspace="0pt">&#x2192;</mo>
  <mi data-latex="b">b</mi>
</math>`
    ));
});

describe('Other', () => {
  it('Other', () =>
    toXmlMatch(
      tex2mml('+'),
      `<math xmlns="http://www.w3.org/1998/Math/MathML" data-latex="+" display="block">
  <mo data-latex="+">+</mo>
</math>`
    ));
  it('Other Remap', () =>
    toXmlMatch(
      tex2mml('-'),
      `<math xmlns="http://www.w3.org/1998/Math/MathML" data-latex="-" display="block">
  <mo data-latex="-">&#x2212;</mo>
</math>`
    ));
  it('Other Font', () =>
    toXmlMatch(
      tex2mml('\\mathbf{+}'),
      `<math xmlns="http://www.w3.org/1998/Math/MathML" data-latex="\\mathbf{+}" display="block">
  <mrow data-mjx-texclass="ORD" data-latex="\\mathbf{+}">
    <mo mathvariant="bold" data-latex="+">+</mo>
  </mrow>
</math>`
    ));
  it('Other Delimiter', () =>
    toXmlMatch(
      tex2mml('('),
      `<math xmlns="http://www.w3.org/1998/Math/MathML" data-latex="(" display="block">
  <mo data-latex="(" stretchy="false">(</mo>
</math>`
    ));
  it('Other Dollar', () =>
    toXmlMatch(
      tex2mml('$'),
      `<math xmlns="http://www.w3.org/1998/Math/MathML" data-latex="$" display="block">
  <mrow data-mjx-texclass="ORD">
    <mo data-latex="$">$</mo>
  </mrow>
</math>`
    ));
  it('Other Unicode', () =>
    toXmlMatch(
      tex2mml('˦'),
      `<math xmlns="http://www.w3.org/1998/Math/MathML" data-latex="&#x2E6;" display="block">
  <mrow data-mjx-texclass="ORD">
    <mo data-latex="&#x2E6;">&#x2E6;</mo>
  </mrow>
</math>`
    ));
  it('Other Surrogate', () =>
    toXmlMatch(
      tex2mml('𝐀'),
      `<math xmlns="http://www.w3.org/1998/Math/MathML" data-latex="&#x1D400;" display="block">
  <mi data-latex="&#x1D400;">&#x1D400;</mi>
</math>`
    ));
  it('Other Arrow Range', () =>
    toXmlMatch(
      tex2mml('⤡'),
      `<math xmlns="http://www.w3.org/1998/Math/MathML" data-latex="&#x2921;" display="block">
  <mo data-latex="&#x2921;" stretchy="false">&#x2921;</mo>
</math>`
    ));
  it('Other Arrow Infix', () =>
    toXmlMatch(
      tex2mml('a⤡b'),
      `<math xmlns="http://www.w3.org/1998/Math/MathML" data-latex="a&#x2921;b" display="block">
  <mi data-latex="a">a</mi>
  <mo data-latex="&#x2921;" stretchy="false">&#x2921;</mo>
  <mi data-latex="b">b</mi>
</math>`
    ));
  it('Other Arrow Prefix', () =>
    toXmlMatch(
      tex2mml('⤡b'),
      `<math xmlns="http://www.w3.org/1998/Math/MathML" data-latex="&#x2921;b" display="block">
  <mo data-latex="&#x2921;" stretchy="false">&#x2921;</mo>
  <mi data-latex="b">b</mi>
</math>`
    ));
  it('Other Arrow Postfix', () =>
    toXmlMatch(
      tex2mml('b⤡'),
      `<math xmlns="http://www.w3.org/1998/Math/MathML" data-latex="b&#x2921;" display="block">
  <mi data-latex="b">b</mi>
  <mo data-latex="&#x2921;" stretchy="false">&#x2921;</mo>
</math>`
    ));
  it('Vertical Bar Alone', () =>
    toXmlMatch(
      tex2mml('|'),
      `<math xmlns="http://www.w3.org/1998/Math/MathML" data-latex="|" display="block">
  <mo data-mjx-texclass="ORD" stretchy="false" data-latex="|">|</mo>
</math>`
    ));
  it('Vertical Bar Infix', () =>
    toXmlMatch(
      tex2mml('a|b'),
      `<math xmlns="http://www.w3.org/1998/Math/MathML" data-latex="a|b" display="block">
  <mi data-latex="a">a</mi>
  <mo data-mjx-texclass="ORD" stretchy="false" data-latex="|">|</mo>
  <mi data-latex="b">b</mi>
</math>`
    ));
  it('Vertical Bar Postfix', () =>
    toXmlMatch(
      tex2mml('a|'),
      `<math xmlns="http://www.w3.org/1998/Math/MathML" data-latex="a|" display="block">
  <mi data-latex="a">a</mi>
  <mo data-mjx-texclass="ORD" stretchy="false" data-latex="|">|</mo>
</math>`
    ));
  it('Vertical Bar Prefix', () =>
    toXmlMatch(
      tex2mml('|b'),
      `<math xmlns="http://www.w3.org/1998/Math/MathML" data-latex="|b" display="block">
  <mo data-mjx-texclass="ORD" stretchy="false" data-latex="|">|</mo>
  <mi data-latex="b">b</mi>
</math>`
    ));
});

describe('Base Complex', () => {
  it('Square Root Complex', () =>
    toXmlMatch(
      tex2mml('\\sqrt{3x-1}+(1+x)^2'),
      `<math xmlns="http://www.w3.org/1998/Math/MathML" data-latex="\\sqrt{3x-1}+(1+x)^2" display="block">
  <msqrt data-latex="\\sqrt{3x-1}">
    <mn data-latex="3">3</mn>
    <mi data-latex="x">x</mi>
    <mo data-latex="-">&#x2212;</mo>
    <mn data-latex="1">1</mn>
  </msqrt>
  <mo data-latex="+">+</mo>
  <mo data-latex="(" stretchy="false">(</mo>
  <mn data-latex="1">1</mn>
  <mo data-latex="+">+</mo>
  <mi data-latex="x">x</mi>
  <msup data-latex=")^2">
    <mo data-latex=")" stretchy="false">)</mo>
    <mn data-latex="2">2</mn>
  </msup>
</math>`
    ));
  it('General Root', () =>
    toXmlMatch(
      tex2mml('\\sqrt[4]{3x-1}+(1+x)^2'),
      `<math xmlns="http://www.w3.org/1998/Math/MathML" data-latex="\\sqrt[4]{3x-1}+(1+x)^2" display="block">
  <mroot data-latex="\\sqrt[4]{3x-1}">
    <mrow data-latex="3x-1">
      <mn data-latex="3">3</mn>
      <mi data-latex="x">x</mi>
      <mo data-latex="-">&#x2212;</mo>
      <mn data-latex="1">1</mn>
    </mrow>
    <mn data-latex="4">4</mn>
  </mroot>
  <mo data-latex="+">+</mo>
  <mo data-latex="(" stretchy="false">(</mo>
  <mn data-latex="1">1</mn>
  <mo data-latex="+">+</mo>
  <mi data-latex="x">x</mi>
  <msup data-latex=")^2">
    <mo data-latex=")" stretchy="false">)</mo>
    <mn data-latex="2">2</mn>
  </msup>
</math>`
    ));
  it('Quadratic Formula', () =>
    toXmlMatch(
      tex2mml('x = \\frac{-b\\pm\\sqrt{b^2-4ac}}{2a}'),
      `<math xmlns="http://www.w3.org/1998/Math/MathML" data-latex="x = \\frac{-b\\pm\\sqrt{b^2-4ac}}{2a}" display="block">
  <mi data-latex="x">x</mi>
  <mo data-latex="=">=</mo>
  <mfrac data-latex="\\frac{-b\\pm\\sqrt{b^2-4ac}}{2a}">
    <mrow data-latex="-b\\pm\\sqrt{b^2-4ac}">
      <mo data-latex="-">&#x2212;</mo>
      <mi data-latex="b">b</mi>
      <mo data-latex="\\pm">&#xB1;</mo>
      <msqrt data-latex="\\sqrt{b^2-4ac}">
        <msup data-latex="b^2">
          <mi data-latex="b">b</mi>
          <mn data-latex="2">2</mn>
        </msup>
        <mo data-latex="-">&#x2212;</mo>
        <mn data-latex="4">4</mn>
        <mi data-latex="a">a</mi>
        <mi data-latex="c">c</mi>
      </msqrt>
    </mrow>
    <mrow data-latex="2a">
      <mn data-latex="2">2</mn>
      <mi data-latex="a">a</mi>
    </mrow>
  </mfrac>
</math>`
    ));
  it('Cauchy-Schwarz Inequality', () =>
    toXmlMatch(
      tex2mml(
        '\\left( \\sum_{k=1}^n a_k b_k \\right)^{\\!\\!2} \\leq  \\left( \\sum_{k=1}^n a_k^2 \\right)  \\left( \\sum_{k=1}^n b_k^2 \\right)'
      ),
      `<math xmlns="http://www.w3.org/1998/Math/MathML" data-latex="\\left( \\sum_{k=1}^n a_k b_k \\right)^{\\!\\!2} \\leq  \\left( \\sum_{k=1}^n a_k^2 \\right)  \\left( \\sum_{k=1}^n b_k^2 \\right)" display="block">
  <msup data-latex="\\left( \\sum_{k=1}^n a_k b_k \\right)^{\\!\\!2}">
    <mrow data-mjx-texclass="INNER" data-latex-item="\\left( \\sum_{k=1}^n a_k b_k \\right)" data-latex="\\left( \\sum_{k=1}^n a_k b_k \\right)">
      <mo data-mjx-texclass="OPEN" data-latex-item="\\left(" data-latex="\\left(">(</mo>
      <munderover data-latex="\\sum_{k=1}^n">
        <mo data-latex="\\sum">&#x2211;</mo>
        <mrow data-mjx-texclass="ORD" data-latex="{k=1}">
          <mi data-latex="k">k</mi>
          <mo data-latex="=">=</mo>
          <mn data-latex="1">1</mn>
        </mrow>
        <mi data-latex="n">n</mi>
      </munderover>
      <msub data-latex="a_k">
        <mi data-latex="a">a</mi>
        <mi data-latex="k">k</mi>
      </msub>
      <msub data-latex="b_k">
        <mi data-latex="b">b</mi>
        <mi data-latex="k">k</mi>
      </msub>
      <mo data-mjx-texclass="CLOSE" data-latex-item="\\right)" data-latex="\\right)">)</mo>
    </mrow>
    <mrow data-mjx-texclass="ORD" data-latex="{\\!\\!2}">
      <mstyle scriptlevel="0" data-latex="\\!">
        <mspace width="-0.167em"></mspace>
      </mstyle>
      <mstyle scriptlevel="0" data-latex="\\!">
        <mspace width="-0.167em"></mspace>
      </mstyle>
      <mn data-latex="2">2</mn>
    </mrow>
  </msup>
  <mo data-latex="\\leq">&#x2264;</mo>
  <mrow data-mjx-texclass="INNER" data-latex-item="\\left( \\sum_{k=1}^n a_k^2  \\right)" data-latex="\\left( \\sum_{k=1}^n a_k^2  \\right)">
    <mo data-mjx-texclass="OPEN" data-latex-item="\\left(" data-latex="\\left(">(</mo>
    <munderover data-latex="\\sum_{k=1}^n">
      <mo data-latex="\\sum">&#x2211;</mo>
      <mrow data-mjx-texclass="ORD" data-latex="{k=1}">
        <mi data-latex="k">k</mi>
        <mo data-latex="=">=</mo>
        <mn data-latex="1">1</mn>
      </mrow>
      <mi data-latex="n">n</mi>
    </munderover>
    <msubsup data-latex="a_k^2">
      <mi data-latex="a">a</mi>
      <mi data-latex="k">k</mi>
      <mn data-latex="2">2</mn>
    </msubsup>
    <mo data-mjx-texclass="CLOSE" data-latex-item="\\right)" data-latex="\\right)">)</mo>
  </mrow>
  <mrow data-mjx-texclass="INNER" data-latex-item="\\left( \\sum_{k=1}^n b_k^2  \\right)" data-latex="\\left( \\sum_{k=1}^n b_k^2  \\right)">
    <mo data-mjx-texclass="OPEN" data-latex-item="\\left(" data-latex="\\left(">(</mo>
    <munderover data-latex="\\sum_{k=1}^n">
      <mo data-latex="\\sum">&#x2211;</mo>
      <mrow data-mjx-texclass="ORD" data-latex="{k=1}">
        <mi data-latex="k">k</mi>
        <mo data-latex="=">=</mo>
        <mn data-latex="1">1</mn>
      </mrow>
      <mi data-latex="n">n</mi>
    </munderover>
    <msubsup data-latex="b_k^2">
      <mi data-latex="b">b</mi>
      <mi data-latex="k">k</mi>
      <mn data-latex="2">2</mn>
    </msubsup>
    <mo data-mjx-texclass="CLOSE" data-latex-item="\\right)" data-latex="\\right)">)</mo>
  </mrow>
</math>`
    ));
  it('An Identity of Ramanujan', () =>
    toXmlMatch(
      tex2mml(
        '\\frac{1}{\\Bigl(\\sqrt{\\phi\\sqrt{5}}-\\phi\\Bigr)  e^{\\frac25\\pi}} =    1+\\frac{e^{-2\\pi}}      {1+\\frac{e^{-4\\pi}}        {1+\\frac{e^{-6\\pi}}          {1+\\frac{e^{-8\\pi}}            {1+\\ldots} } } }'
      ),
      `<math xmlns="http://www.w3.org/1998/Math/MathML" data-latex="\\frac{1}{\\Bigl(\\sqrt{\\phi\\sqrt{5}}-\\phi\\Bigr)  e^{\\frac25\\pi}} =    1+\\frac{e^{-2\\pi}}      {1+\\frac{e^{-4\\pi}}        {1+\\frac{e^{-6\\pi}}          {1+\\frac{e^{-8\\pi}}            {1+\\ldots} } } }" display="block">
  <mfrac data-latex="\\frac{1}{\\Bigl(\\sqrt{\\phi\\sqrt{5}}-\\phi\\Bigr)  e^{\\frac25\\pi}}">
    <mn data-latex="1">1</mn>
    <mrow data-latex="\\Bigl(\\sqrt{\\phi\\sqrt{5}}-\\phi\\Bigr)  e^{\\frac25\\pi}">
      <mrow data-mjx-texclass="OPEN" data-latex="\\Bigl(">
        <mo minsize="1.623em" maxsize="1.623em">(</mo>
      </mrow>
      <msqrt data-latex="\\sqrt{\\phi\\sqrt{5}}">
        <mi data-latex="\\phi">&#x3D5;</mi>
        <msqrt data-latex="\\sqrt{5}">
          <mn data-latex="5">5</mn>
        </msqrt>
      </msqrt>
      <mo data-latex="-">&#x2212;</mo>
      <mi data-latex="\\phi">&#x3D5;</mi>
      <mrow data-mjx-texclass="CLOSE" data-latex="\\Bigr)">
        <mo minsize="1.623em" maxsize="1.623em">)</mo>
      </mrow>
      <msup data-latex="e^{\\frac25\\pi}">
        <mi data-latex="e">e</mi>
        <mrow data-mjx-texclass="ORD" data-latex="{\\frac25\\pi}">
          <mfrac data-latex="\\frac25">
            <mn data-latex="2">2</mn>
            <mn data-latex="5">5</mn>
          </mfrac>
          <mi data-latex="\\pi">&#x3C0;</mi>
        </mrow>
      </msup>
    </mrow>
  </mfrac>
  <mo data-latex="=">=</mo>
  <mn data-latex="1">1</mn>
  <mo data-latex="+">+</mo>
  <mfrac data-latex="\\frac{e^{-2\\pi}}      {1+\\frac{e^{-4\\pi}}        {1+\\frac{e^{-6\\pi}}          {1+\\frac{e^{-8\\pi}}            {1+\\ldots} } } }">
    <msup data-latex="e^{-2\\pi}">
      <mi data-latex="e">e</mi>
      <mrow data-mjx-texclass="ORD" data-latex="{-2\\pi}">
        <mo data-latex="-">&#x2212;</mo>
        <mn data-latex="2">2</mn>
        <mi data-latex="\\pi">&#x3C0;</mi>
      </mrow>
    </msup>
    <mrow data-latex="1+\\frac{e^{-4\\pi}}        {1+\\frac{e^{-6\\pi}}          {1+\\frac{e^{-8\\pi}}            {1+\\ldots} } } ">
      <mn data-latex="1">1</mn>
      <mo data-latex="+">+</mo>
      <mfrac data-latex="\\frac{e^{-4\\pi}}        {1+\\frac{e^{-6\\pi}}          {1+\\frac{e^{-8\\pi}}            {1+\\ldots} } }">
        <msup data-latex="e^{-4\\pi}">
          <mi data-latex="e">e</mi>
          <mrow data-mjx-texclass="ORD" data-latex="{-4\\pi}">
            <mo data-latex="-">&#x2212;</mo>
            <mn data-latex="4">4</mn>
            <mi data-latex="\\pi">&#x3C0;</mi>
          </mrow>
        </msup>
        <mrow data-latex="1+\\frac{e^{-6\\pi}}          {1+\\frac{e^{-8\\pi}}            {1+\\ldots} } ">
          <mn data-latex="1">1</mn>
          <mo data-latex="+">+</mo>
          <mfrac data-latex="\\frac{e^{-6\\pi}}          {1+\\frac{e^{-8\\pi}}            {1+\\ldots} }">
            <msup data-latex="e^{-6\\pi}">
              <mi data-latex="e">e</mi>
              <mrow data-mjx-texclass="ORD" data-latex="{-6\\pi}">
                <mo data-latex="-">&#x2212;</mo>
                <mn data-latex="6">6</mn>
                <mi data-latex="\\pi">&#x3C0;</mi>
              </mrow>
            </msup>
            <mrow data-latex="1+\\frac{e^{-8\\pi}}            {1+\\ldots} ">
              <mn data-latex="1">1</mn>
              <mo data-latex="+">+</mo>
              <mfrac data-latex="\\frac{e^{-8\\pi}}            {1+\\ldots}">
                <msup data-latex="e^{-8\\pi}">
                  <mi data-latex="e">e</mi>
                  <mrow data-mjx-texclass="ORD" data-latex="{-8\\pi}">
                    <mo data-latex="-">&#x2212;</mo>
                    <mn data-latex="8">8</mn>
                    <mi data-latex="\\pi">&#x3C0;</mi>
                  </mrow>
                </msup>
                <mrow data-latex="1+\\ldots">
                  <mn data-latex="1">1</mn>
                  <mo data-latex="+">+</mo>
                  <mo data-latex="\\ldots">&#x2026;</mo>
                </mrow>
              </mfrac>
            </mrow>
          </mfrac>
        </mrow>
      </mfrac>
    </mrow>
  </mfrac>
</math>`
    ));
  it('A Rogers-Ramanujan Identity', () =>
    toXmlMatch(
      tex2mml(
        '1 + \\frac{q^2}{(1-q)}  + \\frac{q^6}{(1-q)(1-q^2)} + \\cdots =\\prod_{j=0}^{\\infty}  \\frac{1}{(1-q^{5j+2})(1-q^{5j+3})},     \\quad\\quad \\text{for $|q|<1$}.'
      ),
      `<math xmlns="http://www.w3.org/1998/Math/MathML" data-latex="1 + \\frac{q^2}{(1-q)}  + \\frac{q^6}{(1-q)(1-q^2)} + \\cdots =\\prod_{j=0}^{\\infty}  \\frac{1}{(1-q^{5j+2})(1-q^{5j+3})},     \\quad\\quad \\text{for $|q|&lt;1$}." display="block">
  <mn data-latex="1">1</mn>
  <mo data-latex="+">+</mo>
  <mfrac data-latex="\\frac{q^2}{(1-q)}">
    <msup data-latex="q^2 ">
      <mi data-latex="q">q</mi>
      <mn data-latex="2">2</mn>
    </msup>
    <mrow data-latex="(1-q)">
      <mo data-latex="(" stretchy="false">(</mo>
      <mn data-latex="1">1</mn>
      <mo data-latex="-">&#x2212;</mo>
      <mi data-latex="q">q</mi>
      <mo data-latex=")" stretchy="false">)</mo>
    </mrow>
  </mfrac>
  <mo data-latex="+">+</mo>
  <mfrac data-latex="\\frac{q^6}{(1-q)(1-q^2)}">
    <msup data-latex="q^6 ">
      <mi data-latex="q">q</mi>
      <mn data-latex="6">6</mn>
    </msup>
    <mrow data-latex="(1-q)(1-q^2 )">
      <mo data-latex="(" stretchy="false">(</mo>
      <mn data-latex="1">1</mn>
      <mo data-latex="-">&#x2212;</mo>
      <mi data-latex="q">q</mi>
      <mo data-latex=")" stretchy="false">)</mo>
      <mo data-latex="(" stretchy="false">(</mo>
      <mn data-latex="1">1</mn>
      <mo data-latex="-">&#x2212;</mo>
      <msup data-latex="q^2">
        <mi data-latex="q">q</mi>
        <mn data-latex="2">2</mn>
      </msup>
      <mo data-latex=")" stretchy="false">)</mo>
    </mrow>
  </mfrac>
  <mo data-latex="+">+</mo>
  <mo data-latex="\\cdots">&#x22EF;</mo>
  <mo data-latex="=">=</mo>
  <munderover data-latex="\\prod_{j=0}^{\\infty}">
    <mo data-latex="\\prod">&#x220F;</mo>
    <mrow data-mjx-texclass="ORD" data-latex="{j=0}">
      <mi data-latex="j">j</mi>
      <mo data-latex="=">=</mo>
      <mn data-latex="0">0</mn>
    </mrow>
    <mrow data-mjx-texclass="ORD" data-latex="{\\infty}">
      <mi mathvariant="normal" data-latex="\\infty">&#x221E;</mi>
    </mrow>
  </munderover>
  <mfrac data-latex="\\frac{1}{(1-q^{5j+2})(1-q^{5j+3})}">
    <mn data-latex="1">1</mn>
    <mrow data-latex="(1-q^{5j+2})(1-q^{5j+3})">
      <mo data-latex="(" stretchy="false">(</mo>
      <mn data-latex="1">1</mn>
      <mo data-latex="-">&#x2212;</mo>
      <msup data-latex="q^{5j+2}">
        <mi data-latex="q">q</mi>
        <mrow data-mjx-texclass="ORD" data-latex="{5j+2}">
          <mn data-latex="5">5</mn>
          <mi data-latex="j">j</mi>
          <mo data-latex="+">+</mo>
          <mn data-latex="2">2</mn>
        </mrow>
      </msup>
      <mo data-latex=")" stretchy="false">)</mo>
      <mo data-latex="(" stretchy="false">(</mo>
      <mn data-latex="1">1</mn>
      <mo data-latex="-">&#x2212;</mo>
      <msup data-latex="q^{5j+3}">
        <mi data-latex="q">q</mi>
        <mrow data-mjx-texclass="ORD" data-latex="{5j+3}">
          <mn data-latex="5">5</mn>
          <mi data-latex="j">j</mi>
          <mo data-latex="+">+</mo>
          <mn data-latex="3">3</mn>
        </mrow>
      </msup>
      <mo data-latex=")" stretchy="false">)</mo>
    </mrow>
  </mfrac>
  <mo data-latex=",">,</mo>
  <mstyle scriptlevel="0" data-latex="\\quad">
    <mspace width="1em"></mspace>
  </mstyle>
  <mstyle scriptlevel="0" data-latex="\\quad">
    <mspace width="1em"></mspace>
  </mstyle>
  <mrow data-latex="\\text{for $|q|&lt;1$}">
    <mtext>for&#xA0;</mtext>
    <mrow data-mjx-texclass="ORD">
      <mo data-mjx-texclass="ORD" stretchy="false" data-latex="|">|</mo>
      <mi data-latex="q">q</mi>
      <mo data-mjx-texclass="ORD" stretchy="false" data-latex="|">|</mo>
      <mo data-latex="&lt;">&lt;</mo>
      <mn data-latex="1">1</mn>
    </mrow>
  </mrow>
  <mo data-latex=".">.</mo>
</math>`
    ));
  it('A Summation Formula', () =>
    toXmlMatch(
      tex2mml('\\sum_{n=1}^\\infty {1\\over n^2} = {\\pi^2\\over 6}'),
      `<math xmlns="http://www.w3.org/1998/Math/MathML" data-latex="\\sum_{n=1}^\\infty {1\\over n^2} = {\\pi^2\\over 6}" display="block">
  <munderover data-latex="\\infty">
    <mo data-latex="\\sum">&#x2211;</mo>
    <mrow data-mjx-texclass="ORD" data-latex="{n=1}">
      <mi data-latex="n">n</mi>
      <mo data-latex="=">=</mo>
      <mn data-latex="1">1</mn>
    </mrow>
    <mi mathvariant="normal" data-latex="infty">&#x221E;</mi>
  </munderover>
  <mrow data-mjx-texclass="ORD" data-latex="{}">
    <mfrac data-latex-item="\\over">
      <mn data-latex="1">1</mn>
      <msup data-latex="n^2">
        <mi data-latex="n">n</mi>
        <mn data-latex="2">2</mn>
      </msup>
    </mfrac>
  </mrow>
  <mo data-latex="=">=</mo>
  <mrow data-mjx-texclass="ORD" data-latex="{}">
    <mfrac data-latex-item="\\over">
      <msup data-latex="\\pi^2">
        <mi data-latex="\\pi">&#x3C0;</mi>
        <mn data-latex="2">2</mn>
      </msup>
      <mn data-latex="6">6</mn>
    </mfrac>
  </mrow>
</math>`
    ));
  it('Cauchy Integral Formula', () =>
    toXmlMatch(
      tex2mml('f(a) = \\oint_\\gamma \\frac{f(z)}{z-a}dz'),
      `<math xmlns="http://www.w3.org/1998/Math/MathML" data-latex="f(a) = \\oint_\\gamma \\frac{f(z)}{z-a}dz" display="block">
  <mi data-latex="f">f</mi>
  <mo data-latex="(" stretchy="false">(</mo>
  <mi data-latex="a">a</mi>
  <mo data-latex=")" stretchy="false">)</mo>
  <mo data-latex="=">=</mo>
  <msub data-latex="\\gamma">
    <mo data-latex="\\oint">&#x222E;</mo>
    <mi data-latex="gamma">&#x3B3;</mi>
  </msub>
  <mfrac data-latex="\\frac{f(z)}{z-a}">
    <mrow data-latex="f(z)">
      <mi data-latex="f">f</mi>
      <mo data-latex="(" stretchy="false">(</mo>
      <mi data-latex="z">z</mi>
      <mo data-latex=")" stretchy="false">)</mo>
    </mrow>
    <mrow data-latex="z-a">
      <mi data-latex="z">z</mi>
      <mo data-latex="-">&#x2212;</mo>
      <mi data-latex="a">a</mi>
    </mrow>
  </mfrac>
  <mi data-latex="d">d</mi>
  <mi data-latex="z">z</mi>
</math>`
    ));
  it('Standard Deviation', () =>
    toXmlMatch(
      tex2mml('\\sigma = \\sqrt{\\frac{1}{N}\\sum_{i=1}^N {(x_i-\\mu)}^2}'),
      `<math xmlns="http://www.w3.org/1998/Math/MathML" data-latex="\\sigma = \\sqrt{\\frac{1}{N}\\sum_{i=1}^N {(x_i-\\mu)}^2}" display="block">
  <mi data-latex="\\sigma">&#x3C3;</mi>
  <mo data-latex="=">=</mo>
  <msqrt data-latex="\\sqrt{\\frac{1}{N}\\sum_{i=1}^N {(x_i-\\mu)}^2}">
    <mfrac data-latex="\\frac{1}{N}">
      <mn data-latex="1">1</mn>
      <mi data-latex="N">N</mi>
    </mfrac>
    <munderover data-latex="\\sum_{i=1}^N">
      <mo data-latex="\\sum">&#x2211;</mo>
      <mrow data-mjx-texclass="ORD" data-latex="{i=1}">
        <mi data-latex="i">i</mi>
        <mo data-latex="=">=</mo>
        <mn data-latex="1">1</mn>
      </mrow>
      <mi data-latex="N">N</mi>
    </munderover>
    <msup data-latex="{(x_i-\\mu)}^2">
      <mrow data-mjx-texclass="ORD" data-latex="{(x_i-\\mu)}">
        <mo data-latex="(" stretchy="false">(</mo>
        <msub data-latex="x_i">
          <mi data-latex="x">x</mi>
          <mi data-latex="i">i</mi>
        </msub>
        <mo data-latex="-">&#x2212;</mo>
        <mi data-latex="\\mu">&#x3BC;</mi>
        <mo data-latex=")" stretchy="false">)</mo>
      </mrow>
      <mn data-latex="2">2</mn>
    </msup>
  </msqrt>
</math>`
    ));
});

<<<<<<< HEAD
afterAll(() => getTokens('base'));
=======

describe('Column Parser', () => {
  it('BadPreamToken', () =>
    toXmlMatch(
      tex2mml('\\begin{array}a'),
      `<math xmlns="http://www.w3.org/1998/Math/MathML" data-latex="\\begin{array}a" display="block">
  <merror data-mjx-error="Illegal pream-token (a)">
    <mtext>Illegal pream-token (a)</mtext>
  </merror>
</math>`
    ));
});
>>>>>>> 20f46745
<|MERGE_RESOLUTION|>--- conflicted
+++ resolved
@@ -4416,10 +4416,6 @@
     ));
 });
 
-<<<<<<< HEAD
-afterAll(() => getTokens('base'));
-=======
-
 describe('Column Parser', () => {
   it('BadPreamToken', () =>
     toXmlMatch(
@@ -4431,4 +4427,5 @@
 </math>`
     ));
 });
->>>>>>> 20f46745
+
+afterAll(() => getTokens('base'));