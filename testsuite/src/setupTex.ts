import {TeX} from '#js/input/tex';
import {AbstractParseMap, RegExpMap} from '#js/input/tex/TokenMap';
import {ConfigurationHandler} from '#js/input/tex/Configuration';
import {HandlerType, ConfigurationType} from '#js/input/tex/HandlerTypes.js';
import {MapHandler} from '#js/input/tex/MapHandler.js';
import {HTMLDocument} from '#js/handlers/html/HTMLDocument';
import {liteAdaptor} from '#js/adaptors/liteAdaptor';
import {STATE} from '#js/core/MathItem';
import {SerializedMmlVisitor} from '#js/core/MmlTree/SerializedMmlVisitor';
import {MmlNode} from '#js/core/MmlTree/MmlNode';
<<<<<<< HEAD
import '#js/input/tex/AllPackages';
import {tmpJsonFile} from './constants';
import * as fs from 'fs';

=======
>>>>>>> 20f46745

let convert: (tex: string) => string;

export function setupTex(packages: string[] = ['base'], options = {}) {
  const parserOptions = Object.assign({}, {packages: packages}, options);
  const tex = new TeX(parserOptions);
  const html = new HTMLDocument('', liteAdaptor(), {InputJax: tex});
  const visitor = new SerializedMmlVisitor();
  const toMathML = ((node: MmlNode) => visitor.visitTree(node));
  convert = (expr: string) =>
    toMathML(html.convert(expr, {display: true, end: STATE.CONVERT}));
}

import {SVG} from '#js/output/svg';

export function setupTexWithOutput(packages: string[] = ['base'], options = {}) {
  const parserOptions = Object.assign({}, {packages: packages}, options);
  const tex = new TeX(parserOptions);
  const html = new HTMLDocument('', liteAdaptor(), {InputJax: tex, OutputJax: new SVG()});
  const visitor = new SerializedMmlVisitor();
  const toMathML = ((node: MmlNode) => visitor.visitTree(node));
  convert = (expr: string) =>
    toMathML(html.convert(expr, {display: true, end: STATE.CONVERT}));
}

export function tex2mml(tex: string) {
  return convert(tex);
};

// Machinery for measuring the completeness of our macro tests.

const tokens: Map<string, Set<string>> = new Map();

/**
 * Adds a token to the token set.
 * @param {string} name Table name.
 * @param {string} token Token string.
 */
function addToken(name: string, token: string) {
  let tokenSet = tokens.get(name);
  if (!tokenSet) {
    tokenSet = new Set();
    tokens.set(name, tokenSet);
  }
  tokenSet.add(token);
}

/**
 * Set difference.
 * @param {Set<string>} exp Expected elements.
 * @param {Set<string>} act Actual elements.
 * @return {Set<string>} Expected setminus actual.
 */
function setdifference(exp: Set<string>, act: Set<string>): Set<string> {
  act.forEach(x => exp.delete(x));
  return exp;
}

/**
 * Diff between macros
 * @param {string} handler
 * @return {[Set<string>, number, number]}
 */
function diffMacros(handler: string): [Set<string>, number, number] {
  const expected = MapHandler.getMap(handler);
  if (!expected || expected instanceof RegExpMap) {
    return [null, 0, 0];
  }
  const actual = tokens.get(handler);
  const expSet = new Set((expected as any).map.keys()) as Set<string>;
  const expSize = expSet.size;
  if (!actual) {
    return [expSet, expSize, 0];
  }
  return [setdifference(expSet, actual), expSize, actual.size];
}

interface tables {
  table: string,
  size: number,
  actual: number,
  missing: string[]
}

/**
 * Gets tested tokens for a configuration and pushes them to the intermediary
 * test file.
 *
 * @param {string} configuration The name of the configuration.
 */
export function getTokens(configuration: string) {
  const config = ConfigurationHandler.get(configuration);
  if (!config) {
    console.error(`Something went wrong for configuration ${configuration}`);
  }
  const handlers = config[ConfigurationType.HANDLER];
  // We can omit `handlers[HandlerType.DELIMITER]`.
  const allHandlers = [].concat(
    handlers[HandlerType.CHARACTER],
    handlers[HandlerType.MACRO],
    handlers[HandlerType.ENVIRONMENT]);
  let tables: tables[] = [];
  let outJSON: {
    configuration: string,
    tables: tables[]
  } = {configuration: configuration, tables: tables};
  allHandlers.forEach((handler) => {
    const [diff, exp, act] = diffMacros(handler);
    if (diff) {
      tables.push({
        table: handler,
        size: exp,
        actual: act,
        missing: Array.from(diff)
      })
    }
  });
  fs.appendFileSync(tmpJsonFile, ',' + JSON.stringify(outJSON, null, 2));
}

// A prototype extension for the macro table lookups.
AbstractParseMap.prototype.lookup = function(token: string) {
  const result = this.map.get(token);
  if (result && !token.match(/^\s$/)) {
    addToken(this.name, token);
  }
  return result;
}<|MERGE_RESOLUTION|>--- conflicted
+++ resolved
@@ -8,13 +8,8 @@
 import {STATE} from '#js/core/MathItem';
 import {SerializedMmlVisitor} from '#js/core/MmlTree/SerializedMmlVisitor';
 import {MmlNode} from '#js/core/MmlTree/MmlNode';
-<<<<<<< HEAD
-import '#js/input/tex/AllPackages';
 import {tmpJsonFile} from './constants';
 import * as fs from 'fs';
-
-=======
->>>>>>> 20f46745
 
 let convert: (tex: string) => string;
 
