--- conflicted
+++ resolved
@@ -17,11 +17,7 @@
     '[tex]/color': ['input/tex-base'],
     '[tex]/configMacros': ['input/tex-base', '[tex]/newcommand'],
     '[tex]/enclose': ['input/tex-base'],
-<<<<<<< HEAD
-    '[tex]/extpfeil': ['input/tex-base', '[tex]/ams', '[tex]/newcommand'],
-=======
     '[tex]/extpfeil': ['input/tex-base', '[tex]/newcommand', '[tex]/ams'],
->>>>>>> 353dc424
     '[tex]/html': ['input/tex-base'],
     '[tex]/mhchem': ['input/tex-base', '[tex]/ams'],
     '[tex]/newcommand': ['input/tex-base'],
