--- conflicted
+++ resolved
@@ -68,10 +68,6 @@
     "mathjax-modern-font": "^1.0.0-beta.2",
     "mhchemparser": "^4.1.0",
     "mj-context-menu": "^0.6.1",
-<<<<<<< HEAD
-    "speech-rule-engine": "^4.1.0-beta.2"
-=======
     "speech-rule-engine": "^4.1.0-beta.3"
->>>>>>> 8c87e03b
   }
 }