{
  "name": "mathjax3",
<<<<<<< HEAD
  "version": "3.0.0-beta.3",
  "maintainers": [
    "MathJax Consortium <info@mathjax.org> (http://www.mathjax.org)"
  ],
  "description": "MathJax version 3 beta release testbed",
  "main": "./mathjax3/mathjax.js",
  "types": "./mathjax3/mathjax.d.ts",
  "scripts": {
    "compile": "npx tsc",
    "prepublishOnly": "npx tsc"
=======
  "version": "0.1.0",
  "description": "MathJax version 3 testbed",
  "main": "load.js",
  "scripts": {  
    "compile": "npx tsc && cp mathjax3-ts/input/tex/mhchem/mhchem_parser.* mathjax3/input/tex/mhchem/",
    "prepublishOnly": "npx tsc && cp mathjax3-ts/input/tex/mhchem/mhchem_parser.* mathjax3/input/tex/mhchem/"
>>>>>>> 1c733a12
  },
  "devDependencies": {
    "typescript": "2.3.*",
    "tape": "^4.8.0",
    "tslint": "^3.15.0",
    "tslint-jsdoc-rules": "*",
    "tslint-unix-formatter": "*",
    "typescript-tools": "^0.3.1"
  },
  "repository": {
    "type": "git",
    "url": "https://github.com/mathjax/mathjax-v3/"
  },
  "bugs": {
    "url": "http://github.com/mathjax/mathjax-v3/issues"
  },
  "keywords": [
    "MathJax",
    "math",
    "svg",
    "mathml",
    "tex",
    "latex",
    "asciimath",
    "browser",
    "nodejs",
    "equations",
    "formula"
  ],
  "dependencies": {
    "esm": "^3.0.34"
  }
}<|MERGE_RESOLUTION|>--- conflicted
+++ resolved
@@ -1,6 +1,5 @@
 {
   "name": "mathjax3",
-<<<<<<< HEAD
   "version": "3.0.0-beta.3",
   "maintainers": [
     "MathJax Consortium <info@mathjax.org> (http://www.mathjax.org)"
@@ -8,17 +7,9 @@
   "description": "MathJax version 3 beta release testbed",
   "main": "./mathjax3/mathjax.js",
   "types": "./mathjax3/mathjax.d.ts",
-  "scripts": {
-    "compile": "npx tsc",
-    "prepublishOnly": "npx tsc"
-=======
-  "version": "0.1.0",
-  "description": "MathJax version 3 testbed",
-  "main": "load.js",
   "scripts": {  
     "compile": "npx tsc && cp mathjax3-ts/input/tex/mhchem/mhchem_parser.* mathjax3/input/tex/mhchem/",
     "prepublishOnly": "npx tsc && cp mathjax3-ts/input/tex/mhchem/mhchem_parser.* mathjax3/input/tex/mhchem/"
->>>>>>> 1c733a12
   },
   "devDependencies": {
     "typescript": "2.3.*",
