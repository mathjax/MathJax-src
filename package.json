{
  "name": "mathjax3",
  "version": "0.1.0",
  "description": "MathJax version 3 testbed",
  "main": "load.js",
  "devDependencies": {
    "babel-core": "^6.26.0",
    "babel-loader": "^7.1.4",
    "babel-preset-env": "^1.6.1",
    "diff": "^3.5.0",
<<<<<<< HEAD
    "tape": "^4.8.0",
=======
    "lodash": "^4.17.14",
>>>>>>> a093ecf1
    "tslint": "^3.15.0",
    "tslint-jsdoc-rules": "*",
    "tslint-unix-formatter": "*",
    "typescript": "^3.5.2",
    "typescript-tools": "^0.3.1",
    "uglifyjs-webpack-plugin": "^2.1.2",
    "webpack": "4.19.0",
    "webpack-cli": "^3.2.3"
  },
  "repository": {
    "type": "git",
    "url": "https://github.com/mathjax/mathjax-v3/"
  },
  "keywords": [
    "MathJax",
    "math",
    "svg",
    "HTML",
    "MathML",
    "TeX",
    "AsciiMath"
  ],
  "license": "Apache-2.0",
  "dependencies": {
    "esm": "^3.2.25",
    "mj-context-menu": "^0.2.0",
    "speech-rule-engine": "^2.3.0-beta.0"
  }
}<|MERGE_RESOLUTION|>--- conflicted
+++ resolved
@@ -8,11 +8,8 @@
     "babel-loader": "^7.1.4",
     "babel-preset-env": "^1.6.1",
     "diff": "^3.5.0",
-<<<<<<< HEAD
     "tape": "^4.8.0",
-=======
     "lodash": "^4.17.14",
->>>>>>> a093ecf1
     "tslint": "^3.15.0",
     "tslint-jsdoc-rules": "*",
     "tslint-unix-formatter": "*",
