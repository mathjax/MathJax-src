import {TeX} from "mathjax3/input/tex.js";
import {CHTML} from "mathjax3/output/chtml.js";
import {SVG} from "mathjax3/output/svg.js";
import {HTMLMathItem} from "mathjax3/handlers/html/HTMLMathItem.js";
import {HTMLDocument} from "mathjax3/handlers/html/HTMLDocument.js";
import {handleRetriesFor} from "mathjax3/util/Retries.js";
import {browserAdaptor} from "mathjax3/adaptors/browserAdaptor.js";

import {ConfigurationHandler} from 'mathjax3/input/tex/Configuration.js';
import 'mathjax3/input/tex/AllPackages.js';

let tex = new TeX();
let chtml = new CHTML();
let svg = new SVG();

let docs = {
  CHTML: new HTMLDocument(document, browserAdaptor(), {InputJax: tex, OutputJax: chtml}),
  SVG:   new HTMLDocument(document, browserAdaptor(), {InputJax: tex, OutputJax: svg})
};
document.head.appendChild(chtml.styleSheet(docs.CHTML));
document.head.appendChild(svg.styleSheet(docs.SVG));

const Lab = window.Lab = {
  tex: document.getElementById('tex'),
  output: document.getElementById('output'),
  display: true,
<<<<<<< HEAD
  packages: {},
=======
  renderer: 'CHTML',
  doc: docs.CHTML,
>>>>>>> 862457f6
  
  Typeset() {
    this.output.innerHTML = '';
    let tex = new TeX({packages: this.getPackages()});
    let text = this.output.appendChild(document.createTextNode(''));

<<<<<<< HEAD
    let value = this.tex.value;
    let math = new HTMLMathItem(value, tex);
    math.setMetrics(16,8,16*20,100000,1);
=======
    let TeX = this.tex.value;
    let math = new HTMLMathItem(TeX,tex);
    math.setMetrics(...this.metrics);
>>>>>>> 862457f6
    math.display = this.display;
    math.start = {node: text, n: 0, delim: ''};
    math.end = {node: text, n: 0, delim: ''};
    this.jax = math;

    handleRetriesFor(function () {
      math.compile();
<<<<<<< HEAD
      math.typeset(doc);
    }).then(() => Lab.Update(math.typesetRoot.outerHTML))
      .catch(err => {console.log("Error: " + err.message); console.log(err.stack)});
  },
  
  Keep() {
    window.location.search = "?" + [
      (this.display ? 1 : 0) + encodeURIComponent(this.tex.value)].
      concat(this.getPackages()).join(';');
  },
  
  Update(html) {
    this.output.innerHTML = html;
  },

  setPackages(packages) {
    for (let pack of packages) {
      let node = document.getElementById('package-' + pack);
      if (node) {
        node.checked = true;
      }
    }
  },

  getPackages() {
    let result = [];
    for (let key in this.packages) {
      if (document.getElementById(this.packages[key]).checked) {
        result.push(key);
      }
    }
    return result;
  },
  
  Packages() {
    let div = document.getElementById('package');
    for (let key of ConfigurationHandler.keys()) {
      if (key === 'empty' || key === 'extension') continue;
      let checkbox = document.createElement('input');
      checkbox.type = "checkbox";
      checkbox.name = key;
      checkbox.value = key;
      checkbox.id = 'package-' + key;
      if (key === 'base') checkbox.checked = true;
      let label = document.createElement('label');
      label.htmlFor = 'package-' + key;
      label.appendChild(document.createTextNode(key[0].toUpperCase() + key.slice(1)));
      checkbox.appendChild(label);
      div.appendChild(checkbox);
      div.appendChild(label);
      this.packages[key] = 'package-' + key;
    }
=======
      math.typeset(Lab.doc);
      math.updateDocument(Lab.doc);  
    }).catch(err => {console.log("Error: " + err.message); console.log(err.stack)});
  },
  
  Keep() {
    window.location.search = [
      "?",
      this.renderer.charAt(0),
      (this.display ? 1 : 0),
      encodeURIComponent(this.tex.value)
    ].join('');
>>>>>>> 862457f6
  },
  
  setDisplay(checked) {
    this.display = checked;
    this.Typeset();
  },
  
  setRenderer(value) {
    this.renderer = value;
    this.doc = docs[value];
    this.Typeset();
  },
  
  checkKey: function (textarea, event) {
    if (!event) event = window.event;
    var code = event.which || event.keyCode;
    if ((event.ctrlKey || event.metaKey || event.shiftKey || event.altKey) &&
        (code === 13 || code === 10)) {
      if (event.preventDefault) event.preventDefault();
      event.returnValue = false;
      this.Typeset();
    }
  },
  
  Init() {
    let test = chtml.getTestElement(this.output);
    let {em, ex, containerWidth, lineWidth, scale} = chtml.measureMetrics(test);
    this.metrics = [em, ex, containerWidth, lineWidth, scale];
    this.output.removeChild(test);
  },
  
  Load() {
    const data = window.location.search.substr(1);
    this.tex.value = decodeURIComponent(data.substr(2)).trim();
    this.display = data.charAt(1) === '1';
    this.renderer = {C: 'CHTML', S: 'SVG'}[data.charAt(0)];
    this.doc = docs[this.renderer];
    document.getElementById('renderer').value = this.renderer;
    document.getElementById('display').checked = this.display;
    this.Typeset();
  }

}

<<<<<<< HEAD
Lab.Packages();
if (window.location.search !== "") {
  let [expr, ...rest] = decodeURIComponent(window.location.search).split(';');
  Lab.tex.value = expr.substr(2); // decodeURIComponent(expr.substr(2));
  Lab.display = expr.substr(1,1) === '1';
  document.getElementById('display').checked = Lab.display;
  Lab.setPackages(rest);
  Lab.Typeset();
}
=======
Lab.Init();
if (window.location.search !== "") Lab.Load();
>>>>>>> 862457f6
<|MERGE_RESOLUTION|>--- conflicted
+++ resolved
@@ -9,13 +9,12 @@
 import {ConfigurationHandler} from 'mathjax3/input/tex/Configuration.js';
 import 'mathjax3/input/tex/AllPackages.js';
 
-let tex = new TeX();
 let chtml = new CHTML();
 let svg = new SVG();
 
 let docs = {
-  CHTML: new HTMLDocument(document, browserAdaptor(), {InputJax: tex, OutputJax: chtml}),
-  SVG:   new HTMLDocument(document, browserAdaptor(), {InputJax: tex, OutputJax: svg})
+  CHTML: new HTMLDocument(document, browserAdaptor(), {OutputJax: chtml}),
+  SVG:   new HTMLDocument(document, browserAdaptor(), {OutputJax: svg})
 };
 document.head.appendChild(chtml.styleSheet(docs.CHTML));
 document.head.appendChild(svg.styleSheet(docs.SVG));
@@ -24,57 +23,42 @@
   tex: document.getElementById('tex'),
   output: document.getElementById('output'),
   display: true,
-<<<<<<< HEAD
-  packages: {},
-=======
   renderer: 'CHTML',
   doc: docs.CHTML,
->>>>>>> 862457f6
+  TeX: null,  
+  packages: {},
   
   Typeset() {
     this.output.innerHTML = '';
-    let tex = new TeX({packages: this.getPackages()});
     let text = this.output.appendChild(document.createTextNode(''));
 
-<<<<<<< HEAD
-    let value = this.tex.value;
-    let math = new HTMLMathItem(value, tex);
-    math.setMetrics(16,8,16*20,100000,1);
-=======
     let TeX = this.tex.value;
-    let math = new HTMLMathItem(TeX,tex);
+    let math = new HTMLMathItem(TeX, this.TeX, this.display);
     math.setMetrics(...this.metrics);
->>>>>>> 862457f6
-    math.display = this.display;
     math.start = {node: text, n: 0, delim: ''};
     math.end = {node: text, n: 0, delim: ''};
-    this.jax = math;
+    this.mathItem = math;
 
     handleRetriesFor(function () {
-      math.compile();
-<<<<<<< HEAD
-      math.typeset(doc);
-    }).then(() => Lab.Update(math.typesetRoot.outerHTML))
-      .catch(err => {console.log("Error: " + err.message); console.log(err.stack)});
+      math.compile(this.doc);
+      math.typeset(this.doc);
+      math.updateDocument(this.doc);  
+    }.bind(this)).catch(err => {console.log("Error: " + err.message); console.log(err.stack)});
   },
   
   Keep() {
-    window.location.search = "?" + [
-      (this.display ? 1 : 0) + encodeURIComponent(this.tex.value)].
-      concat(this.getPackages()).join(';');
-  },
-  
-  Update(html) {
-    this.output.innerHTML = html;
+    window.location.search = [
+      '?',
+      this.renderer.charAt(0),
+      (this.display ? 1 : 0),
+      this.getPackageFlags(),
+      encodeURIComponent(this.tex.value)
+    ].join('');
   },
 
-  setPackages(packages) {
-    for (let pack of packages) {
-      let node = document.getElementById('package-' + pack);
-      if (node) {
-        node.checked = true;
-      }
-    }
+  getPackageFlags() {
+    const keys = Object.keys(this.packages);
+    return keys.map(key => document.getElementById(this.packages[key]).checked ? 1 : 0).join('');
   },
 
   getPackages() {
@@ -105,22 +89,16 @@
       div.appendChild(label);
       this.packages[key] = 'package-' + key;
     }
-=======
-      math.typeset(Lab.doc);
-      math.updateDocument(Lab.doc);  
-    }).catch(err => {console.log("Error: " + err.message); console.log(err.stack)});
   },
   
-  Keep() {
-    window.location.search = [
-      "?",
-      this.renderer.charAt(0),
-      (this.display ? 1 : 0),
-      encodeURIComponent(this.tex.value)
-    ].join('');
->>>>>>> 862457f6
+  newPackages() {
+    this.TeX = new TeX({packages: this.getPackages()});
+    docs.CHTML = new HTMLDocument(document, browserAdaptor(), {InputJax: this.TeX, OutputJax: chtml});
+    docs.SVG = new HTMLDocument(document, browserAdaptor(), {InputJax: this.TeX, OutputJax: svg}); 
+    this.doc = docs[this.renderer];
+    Lab.Typeset();
   },
-  
+
   setDisplay(checked) {
     this.display = checked;
     this.Typeset();
@@ -151,29 +129,26 @@
   },
   
   Load() {
-    const data = window.location.search.substr(1);
-    this.tex.value = decodeURIComponent(data.substr(2)).trim();
+    const n = Lab.getPackageFlags().length;
+    const data = decodeURIComponent(window.location.search.substr(1));
+    this.tex.value = data.substr(n + 2).trim();
     this.display = data.charAt(1) === '1';
     this.renderer = {C: 'CHTML', S: 'SVG'}[data.charAt(0)];
     this.doc = docs[this.renderer];
     document.getElementById('renderer').value = this.renderer;
     document.getElementById('display').checked = this.display;
-    this.Typeset();
+    const flags = data.substr(2,n); 
+    let i = 0;
+    for (const key in Lab.packages) {
+      if (flags.charAt(i++) === '1') {
+        document.getElementById(Lab.packages[key]).checked = true;
+      }
+    }
   }
 
 }
 
-<<<<<<< HEAD
 Lab.Packages();
-if (window.location.search !== "") {
-  let [expr, ...rest] = decodeURIComponent(window.location.search).split(';');
-  Lab.tex.value = expr.substr(2); // decodeURIComponent(expr.substr(2));
-  Lab.display = expr.substr(1,1) === '1';
-  document.getElementById('display').checked = Lab.display;
-  Lab.setPackages(rest);
-  Lab.Typeset();
-}
-=======
 Lab.Init();
 if (window.location.search !== "") Lab.Load();
->>>>>>> 862457f6
+Lab.newPackages();