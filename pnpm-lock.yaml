--- conflicted
+++ resolved
@@ -4,65 +4,6 @@
   autoInstallPeers: true
   excludeLinksFromLockfile: false
 
-<<<<<<< HEAD
-dependencies:
-  ieee-euler-font-extension:
-    specifier: 4.0.0-beta.4
-    version: 4.0.0-beta.4
-  mathjax-modern-font:
-    specifier: ^4.0.0-beta.4
-    version: 4.0.0-beta.4
-  mhchemparser:
-    specifier: ^4.2.1
-    version: 4.2.1
-  mj-context-menu:
-    specifier: ^0.9.1
-    version: 0.9.1
-  speech-rule-engine:
-    specifier: ^4.1.0-beta.8
-    version: 4.1.0-beta.8
-
-devDependencies:
-  copyfiles:
-    specifier: ^2.4.1
-    version: 2.4.1
-  diff:
-    specifier: ^5.1.0
-    version: 5.1.0
-  rimraf:
-    specifier: ^5.0.5
-    version: 5.0.5
-  tape:
-    specifier: ^5.7.2
-    version: 5.7.2
-  terser-webpack-plugin:
-    specifier: ^5.3.9
-    version: 5.3.9(webpack@5.89.0)
-  tslint:
-    specifier: ^6.1.3
-    version: 6.1.3(typescript@5.2.2)
-  tslint-jsdoc-rules:
-    specifier: ^0.2.0
-    version: 0.2.0(typescript@5.2.2)
-  tslint-unix-formatter:
-    specifier: ^0.2.0
-    version: 0.2.0(typescript@5.2.2)
-  typescript:
-    specifier: ^5.2.2
-    version: 5.2.2
-  typescript-tools:
-    specifier: ^0.3.1
-    version: 0.3.1
-  webpack:
-    specifier: ^5.89.0
-    version: 5.89.0(webpack-cli@5.1.4)
-  webpack-cli:
-    specifier: ^5.1.4
-    version: 5.1.4(webpack@5.89.0)
-  xslt3:
-    specifier: ^2.6.0
-    version: 2.6.0
-=======
 importers:
 
   .:
@@ -70,6 +11,9 @@
       '@xmldom/xmldom':
         specifier: ^0.8.10
         version: 0.8.10
+      ieee-euler-font-extension:
+        specifier: 4.0.0-beta.7
+        version: 4.0.0-beta.7
       mathjax-modern-font:
         specifier: ^4.0.0-beta.7
         version: 4.0.0-beta.7
@@ -131,7 +75,6 @@
       xslt3:
         specifier: ^2.6.0
         version: 2.6.0
->>>>>>> 43bb7d90
 
 packages:
 
@@ -770,6 +713,9 @@
   has@1.0.3:
     resolution: {integrity: sha512-f2dvO0VU6Oej7RkWJGrehjbzMAjFp5/VKPp5tTpWIV4JHHZK1/BxbFRtf/siA2SWTe09caDmVtYYzWEIbBS4zw==}
     engines: {node: '>= 0.4.0'}
+
+  ieee-euler-font-extension@4.0.0-beta.7:
+    resolution: {integrity: sha512-/yEqm+gsUinMZAsTZNRkCtenKDVE03rDP9URXB7Qjp7ZduH9+WtKjMbbDouVBmnhPXRgIBgoztryNIgMnldBuQ==}
 
   ignore@5.3.1:
     resolution: {integrity: sha512-5Fytz/IraMjqpwfd34ke28PTVMjZjJG2MPn5t7OE4eUCUNf8BAa7b5WUS9/Qvr6mwOQS7Mk6vdsMno5he+T8Xw==}
@@ -1873,18 +1819,7 @@
       esrecurse: 4.3.0
       estraverse: 4.3.0
 
-<<<<<<< HEAD
-  /ieee-euler-font-extension@4.0.0-beta.4:
-    resolution: {integrity: sha512-qcws3Z+XJ4z/JjrJtfKQAcx8mWzWmRI4/7ZgIDkIBansNdv4RBjZCGMUbP5ZB9uJjwBhURWO+reYnHG89nEVAg==}
-    dev: false
-
-  /import-local@3.1.0:
-    resolution: {integrity: sha512-ASB07uLtnDs1o6EHjKpX34BKYDSqnFerfTOJL2HvMqF70LnxpjkzDB8J44oT9pu4AMPkQwf8jl6szgvNd2tRIg==}
-    engines: {node: '>=8'}
-    hasBin: true
-=======
   eslint-scope@8.0.2:
->>>>>>> 43bb7d90
     dependencies:
       esrecurse: 4.3.0
       estraverse: 5.3.0
@@ -2068,6 +2003,8 @@
     dependencies:
       function-bind: 1.1.1
 
+  ieee-euler-font-extension@4.0.0-beta.7: {}
+
   ignore@5.3.1: {}
 
   import-fresh@3.3.0:
